# Copyright 2017 The TensorFlow Authors. All Rights Reserved.
#
# Licensed under the Apache License, Version 2.0 (the "License");
# you may not use this file except in compliance with the License.
# You may obtain a copy of the License at
#
#     http://www.apache.org/licenses/LICENSE-2.0
#
# Unless required by applicable law or agreed to in writing, software
# distributed under the License is distributed on an "AS IS" BASIS,
# WITHOUT WARRANTIES OR CONDITIONS OF ANY KIND, either express or implied.
# See the License for the specific language governing permissions and
# limitations under the License.
# ==============================================================================
# pylint: disable=unidiomatic-typecheck
"""Defun decorator for defining graph-mode functions."""

from __future__ import absolute_import
from __future__ import division
from __future__ import print_function

import collections
import functools
import itertools
import pprint
import threading
import types as types_lib
import weakref

import numpy as np
import six
from six.moves import map

from tensorflow.core.framework import attr_value_pb2
from tensorflow.core.framework import function_pb2
from tensorflow.python import _pywrap_utils
from tensorflow.python import pywrap_tfe
from tensorflow.python.client import pywrap_tf_session
from tensorflow.python.eager import backprop
from tensorflow.python.eager import backprop_util
from tensorflow.python.eager import context
from tensorflow.python.eager import execute
from tensorflow.python.eager import forwardprop_util
from tensorflow.python.eager import tape
from tensorflow.python.eager.graph_only_ops import graph_placeholder
from tensorflow.python.framework import c_api_util
from tensorflow.python.framework import composite_tensor
from tensorflow.python.framework import constant_op
from tensorflow.python.framework import device as pydev
from tensorflow.python.framework import dtypes
from tensorflow.python.framework import error_interpolation
from tensorflow.python.framework import errors
from tensorflow.python.framework import func_graph as func_graph_module
from tensorflow.python.framework import ops
from tensorflow.python.framework import tensor_shape
from tensorflow.python.framework import tensor_spec
from tensorflow.python.framework import type_spec
from tensorflow.python.ops import array_ops
from tensorflow.python.ops import control_flow_ops
from tensorflow.python.ops import custom_gradient
from tensorflow.python.ops import default_gradient
from tensorflow.python.ops import functional_ops
from tensorflow.python.ops import gradients_util
from tensorflow.python.ops import resource_variable_ops

from tensorflow.python.platform import tf_logging as logging
from tensorflow.python.profiler import trace
from tensorflow.python.saved_model import save_context
from tensorflow.python.saved_model import save_options
from tensorflow.python.util import compat
from tensorflow.python.util import function_utils
from tensorflow.python.util import lazy_loader
from tensorflow.python.util import memory
from tensorflow.python.util import nest
from tensorflow.python.util import object_identity
from tensorflow.python.util import tf_decorator
from tensorflow.python.util import tf_inspect

# Loaded lazily due to a circular dependency (roughly
# tf.function->autograph->->dataset->tf.function).
# TODO(b/133251390): Use a regular import.
ag_ctx = lazy_loader.LazyLoader(
    "ag_ctx", globals(),
    "tensorflow.python.autograph.core.ag_ctx")
np_arrays = lazy_loader.LazyLoader(
    "np_arrays", globals(),
    "tensorflow.python.ops.numpy_ops.np_arrays")


FORWARD_FUNCTION_ATTRIBUTE_NAME = "forward_function_name"
BACKWARD_FUNCTION_ATTRIBUTE_NAME = "backward_function_name"
IMPLEMENTS_ATTRIBUTE_NAME = "_implements"
SHARED_RENDEZVOUS_ATTRIBUTE_NAME = "shared_rendezvous"


def _make_input_signature_hashable(elem):
  """Rewrite input signature to be hashable.

  We replace nested variables in the input signature with TensorSpec in order to
  be hashable.

  Args:
    elem: Input signature element

  Returns:
    A hashable object for the requested input signature
  """
  try:
    hash(elem)
  except TypeError:
    # TODO(slebedev): consider using nest.
    if isinstance(elem, tuple):
      return tuple(map(_make_input_signature_hashable, elem))

    # TFE_Py_EncodeArg weakrefs arguments it does not recognize, and we expect
    # all recognized types to be hashable.
    assert isinstance(elem, weakref.ReferenceType)
    v = elem()

    if resource_variable_ops.is_resource_variable(v):
      # We special case variables here to use unique_id as the cache key. This
      # ensures we have to retrace whenever a different variable is passed in.
      # This is needed to support cases where the user may use the id of a
      # variable in the function perhaps as a lookup in a dictionary.
      #
      # This choice leads to more retracing when we could have possibly used the
      # shape and dtype instead. However, we expect the number of variables in a
      # program to be bounded, and correspondingly the number of retraces.
      #
      # Note we also include the class name to avoid collisions with strings.
      return v.__class__, v._unique_id  # pylint: disable=protected-access

    if _is_ndarray(v):
      # Numpy arrays are not hashable, but when calling functions we treat them
      # in the same way as tf.Tensors.
      if not hasattr(v, "shape") or not hasattr(v, "dtype"):
        # TODO(tomhennigan) De-dup with _as_ndarray in _convert_numpy_inputs.
        v = _as_ndarray(v)
      return tensor_spec.TensorSpec(v.shape, v.dtype)

    raise ValueError("Arguments to a tf.function must be Tensors, Variables, "
                     "or hashable Python objects (or nested structures of "
                     "these types).\nGot type: %s" % type(v).__name__)

  return elem


CacheKey = collections.namedtuple("CacheKey", [
    "input_signature",
    "parent_graph",
    "device_functions",
    "colocation_stack",
    "in_cross_replica_context",
    "variable_policy",
    "xla_context_id",
])


def _type_spec_for(x):
  """Returns a TypeSpec for `x`, or `None` if `x` doesn't have a TensorSpec."""
  if isinstance(x, ops.Tensor):
    return tensor_spec.TensorSpec.from_tensor(x)
  elif isinstance(x, type_spec.TypeSpec):
    return x
  elif isinstance(x, composite_tensor.CompositeTensor):
    return x._type_spec  # pylint: disable=protected-access
  else:
    return None


def _is_type_subset(a, b):
  """Returns true if TypeSpec `b` is a subset of type `a` (or if a is None.)"""
  if a is None:
    return True
  else:
    return a.most_specific_compatible_type(b) == a


def _shape_relaxed_type_for_composite_tensor(x):
  """Returns a shape-relaxed TypeSpec for x (if composite) or x (if not)."""
  if isinstance(x, composite_tensor.CompositeTensor):
    # pylint: disable=protected-access
    return x._type_spec._with_tensor_ranks_only()
  else:
    return x


def common_shape(x, y):
  """Find a `TensorShape` that is compatible with both `x` and `y`."""
  if x is None != y is None:
    raise RuntimeError(
        "Cannot find a common shape when LHS shape is None but RHS shape "
        "is not (or vice versa): %s vs. %s" % (x, y))
  if x is None:
    return None  # The associated input was not a Tensor, no shape generated.
  if not isinstance(x, tensor_shape.TensorShape):
    raise TypeError("Expected x to be a TensorShape but saw %s" % (x,))
  if not isinstance(y, tensor_shape.TensorShape):
    raise TypeError("Expected y to be a TensorShape but saw %s" % (y,))
  if x.rank != y.rank or x.rank is None:
    return tensor_shape.TensorShape(None)
  dims = []
  for dim_x, dim_y in zip(x.dims, y.dims):
    if (dim_x != dim_y
        or tensor_shape.dimension_value(dim_x) is None
        or tensor_shape.dimension_value(dim_y) is None):
      dims.append(None)
    else:
      dims.append(tensor_shape.dimension_value(dim_x))
  return tensor_shape.TensorShape(dims)


def is_same_structure(structure1,
                      structure2,
                      check_values=False):
  """Check two structures for equality, optionally of types and of values."""
  try:
    nest.assert_same_structure(structure1, structure2, expand_composites=True)
  except (ValueError, TypeError):
    return False
  if check_values:
    flattened1 = nest.flatten(structure1, expand_composites=True)
    flattened2 = nest.flatten(structure2, expand_composites=True)
    # First check the types to avoid AttributeErrors.
    if any(type(f1) != type(f2) for f1, f2 in zip(flattened1, flattened2)):
      return False
    return flattened1 == flattened2
  return True


def _parse_func_attrs(attributes):
  """Convert the keyword arguments into function_def attributes.

  Currently only support primitive types: bool, int, float and string.

  Args:
    attributes: the dictionary of attributes.
  Returns:
    A dict of attributes where the key is the name of attribute and the value
      is the AttrValue proto.
  Raises:
    ValueError: If the kwargs contains unallowlisted name or unsupported value
      types.
  """
  attrs = {}
  for key, value in attributes.items():
    if isinstance(value, attr_value_pb2.AttrValue):
      attrs[key] = value
    # bool type check has to happen before int since bool is a subclass of int.
    elif isinstance(value, bool):
      attrs[key] = attr_value_pb2.AttrValue(b=value)
    elif isinstance(value, int):
      attrs[key] = attr_value_pb2.AttrValue(i=value)
    elif isinstance(value, float):
      attrs[key] = attr_value_pb2.AttrValue(f=value)
    elif isinstance(value, (str, bytes, six.text_type)):
      attrs[key] = attr_value_pb2.AttrValue(s=compat.as_bytes(value))
    else:
      raise ValueError("Unsupported attribute type for %s with type %s" %
                       (key, type(value)))
  return attrs


class _InterpolateFunctionError(object):
  """Context Manager that interpolates the exception from 'top_level_func'."""

  __slots__ = ["_func"]

  def __init__(self, top_level_func):
    self._func = top_level_func

  def __enter__(self):
    pass

  def __exit__(self, typ, exc, tb):
    if not exc or not isinstance(exc, errors.OpError):
      return False
    message = compat.as_text(exc.message)
    _, tags = error_interpolation.parse_message(message)
    g = None
    func_stack = []
    for t in tags:
      if t.type == "function_node":
        # TODO(mdan): Tests should cover this.
        if t.name == compat.as_str(self._func.name):
          g = self._func.graph
        elif g:
          next_func = g._get_function(t.name)  # pylint: disable=protected-access
          if next_func is not None and isinstance(next_func,
                                                  _EagerDefinedFunction):
            g = next_func.graph
        if g:
          func_stack.append(g.name)
        else:
          func_stack.append("<unknown>")
    if g:
      message = error_interpolation.interpolate(message, g)
      message += "\n\nFunction call stack:\n"
      message += " -> ".join(func_stack)
      message += "\n"
      exc._message = message  # pylint: disable=protected-access
    return False


_function_callbacks = set()


def add_function_callback(function_callback):
  """Add a callback function for Function creation.

  The callback function has the signature:

    `def function_callback(function):`

  wherein `function` is the just-created _EagerDefinedFunction.
  The callback is invoked immediately after a new `_EagerDefinedFunction`
  is created. The return value(s) of the callback function (if any) is ignored.

  Repeated registration of the same callback function is idempotent.
  After a callback is added, it can be removed with the
  `remove_function_callback()` method.

  Args:
    function_callback: The callback to add.
  """
  _function_callbacks.add(function_callback)


def remove_function_callback(function_callback):
  """Remove an already-added function callback.

  See the doc string of `add_function_callback()` for more information.

  Args:
    function_callback: The callback to remove.
  """
  _function_callbacks.remove(function_callback)


def clear_function_callbacks():
  """Clear all function callbacks, if any have been regisered."""
  _function_callbacks.clear()


_FORWARD_PREFIX = "__forward_"
_BACKWARD_PREFIX = "__backward_"
_INFERENCE_PREFIX = "__inference_"


def _forward_name(n):
  """The name of a generated forward defun named n."""
  return "%s%s_%s" % (_FORWARD_PREFIX, n, ops.uid())


def _backward_name(n):
  """The name of a generated backward defun named n."""
  return "%s%s_%s" % (_BACKWARD_PREFIX, n, ops.uid())


def _inference_name(n):
  """The name of a forward-but-no-gradient defun named n."""
  return "%s%s_%s" % (_INFERENCE_PREFIX, n, ops.uid())


def _enclosing_xla_context():
  """Returns the XLAControlFlowContext, which exists inside a tpu.rewrite()."""
  graph = ops.get_default_graph()
  while graph is not None:
    # pylint: disable=protected-access
    context_ = graph._get_control_flow_context()
    # pylint: enable=protected-access
    while context_ is not None:
      if isinstance(context_, control_flow_ops.XLAControlFlowContext):
        return context_
      context_ = context_.outer_context
    # This may be a FuncGraph due to defuns or v2 control flow. We need to
    # find the original graph with the XLAControlFlowContext.
    graph = getattr(graph, "outer_graph", None)
  return None


class _EagerDefinedFunctionDeleter(object):
  """Unregister function from eager context."""

  __slots__ = ["name"]

  def __init__(self, name):
    self.name = name

  def __del__(self):
    try:
      context.remove_function(self.name)
    except TypeError:
      # Suppress some exceptions, mainly for the case when we're running on
      # module deletion. Things that can go wrong include the context module
      # already being unloaded, self._handle._handle_data no longer being
      # valid, and so on. Printing warnings in these cases is silly
      # (exceptions raised from __del__ are printed as warnings to stderr).
      pass  # 'NoneType' object is not callable when the handle has been
      # partially unloaded.
    except AttributeError:
      pass  # 'NoneType' object has no attribute 'eager_mode' when context has
      # been unloaded. Will catch other module unloads as well.


# TODO(apassos) get rid of this by splitting framework.function._DefinedFunction
# so it doesn't have the definition-generating logic and is just a container for
# an already-defined function.
class _EagerDefinedFunction(object):
  """Callable with the interface of `framework.function._DefinedFunction`.

  `_EagerDefinedFunction` encapsulates a function definition and its properties,
  and it provides a method for calling the encapsulated function. Some Ops
  take functions as attributes, which have type `func`; an instance of this
  class may be provided as the value of these `func` attributes.
  """

  def __init__(self, name, graph, inputs, outputs, attrs):
    """Initializes an eager defined function.

    Args:
      name: str, the name for the created function.
      graph: Graph, the graph containing the operations in the function
      inputs: the tensors in the graph to be used as inputs to the function
      outputs: the tensors in the graph which will be outputs to the function
      attrs: dict mapping names of attributes to their AttrValue values
    """
    input_ops = set(arg.op for arg in inputs)
    operations = [op for op in graph.get_operations() if op not in input_ops]

    graph_output_names = graph._output_names  # pylint: disable=protected-access
    if (graph_output_names is not None and
        all(ops.tensor_id(t) in graph_output_names for t in outputs)):
      output_names = [
          compat.as_bytes(graph_output_names[ops.tensor_id(t)]) for t in outputs
      ]
      if len(set(output_names)) != len(output_names):
        # There are duplicate names for some reason, probably an invalid
        # signature. Revert to auto-naming.
        output_names = []
    else:
      output_names = []
    fn = pywrap_tf_session.TF_GraphToFunction_wrapper(
        graph._c_graph,  # pylint: disable=protected-access
        compat.as_str(name),
        False,
        [o._c_op for o in operations],  # pylint: disable=protected-access
        [t._as_tf_output() for t in inputs],  # pylint: disable=protected-access
        [t._as_tf_output() for t in outputs],  # pylint: disable=protected-access
        output_names,
        [o._c_op for o in graph.control_outputs],  # pylint: disable=protected-access
        [],  # control_output_names
        None,
        compat.as_str(""))

    for name, attr_value in attrs.items():
      serialized = attr_value.SerializeToString()
      # TODO(iga): this creates and deletes a new TF_Status for every attr.
      # It might be worth creating a convenient way to re-use status.
      pywrap_tf_session.TF_FunctionSetAttrValueProto(fn, compat.as_str(name),
                                                     serialized)

    # TODO(apassos) avoid creating a FunctionDef (specially to grab the
    # signature, but also in general it's nice not to depend on it.
    with c_api_util.tf_buffer() as buffer_:
      pywrap_tf_session.TF_FunctionToFunctionDef(fn, buffer_)
      proto_data = pywrap_tf_session.TF_GetBuffer(buffer_)
    function_def = function_pb2.FunctionDef()
    function_def.ParseFromString(compat.as_bytes(proto_data))
    self._name = compat.as_bytes(function_def.signature.name)
    with ops.init_scope():
      if context.executing_eagerly():
        context.ensure_initialized()
        context.add_function(fn)
        self._function_deleter = _EagerDefinedFunctionDeleter(self.name)
        self._registered_on_context = True
    self.definition = function_def
    self.signature = function_def.signature
    self._num_outputs = len(self.signature.output_arg)
    self._output_types = [o.type for o in self.signature.output_arg]
    self._output_shapes = [o.shape for o in outputs]
    self._control_captures = graph.control_captures
    # Shallow copy outputs since ConcreteFunction may mutate it.
    self._func_graph_outputs = list(outputs)
    self.grad_func_name = None
    self.python_grad_func = None
    self._c_func = c_api_util.ScopedTFFunction(fn)
    self._grad_func = None
    self.graph = graph
    self._stateful_ops = tuple(op for op in operations if op._is_stateful)  # pylint: disable=protected-access

    for function_callback in _function_callbacks:
      function_callback(self)

  def add_to_graph(self, g=None):
    # pylint: disable=protected-access
    if not g and context.executing_eagerly():
      context.context().add_function_def(self.definition)
    else:
      if not g._is_function(self.name):
        g._add_function(self)
      for f in self.graph._functions.values():
        if not g._is_function(f.name):
          g._add_function(f)
    # pylint: enable=protected-access

  @property
  def name(self):
    return self._name

  @property
  def stateful_ops(self):
    return self._stateful_ops

  def call(self, ctx, args, cancellation_manager=None):
    """Calls this function with `args` as inputs.

    `ConcreteFunction` execution respects device annotations only if the
    function won't be compiled with xla.

    Args:
      ctx: a Context object
      args: a list of arguments to supply this function with.
      cancellation_manager: a `CancellationManager` object that can be used to
        cancel function execution.

    Returns:
      The outputs of the function call.

    Raises:
      ValueError: if the number of arguments is incorrect.
    """
    if len(args) != len(self.signature.input_arg):
      raise ValueError(
          "Arguments and signature arguments do not match. "
          "got: %s, expected: %s " %
          (len(args), len(list(self.signature.input_arg))))

    function_call_options = ctx.function_call_options
    if function_call_options.config_proto_serialized is None:
      config = function_utils.get_disabled_rewriter_config()
    else:
      config = function_call_options.config_proto_serialized
    executor_type = function_call_options.executor_type or ""

    executing_eagerly = ctx.executing_eagerly()
    attrs = ("executor_type", executor_type, "config_proto", config)
    if executing_eagerly:
      with _InterpolateFunctionError(self):
        if cancellation_manager is None:
          outputs = execute.execute(
              str(self.signature.name),
              num_outputs=self._num_outputs,
              inputs=args,
              attrs=attrs,
              ctx=ctx)
        else:
          outputs = execute.execute_with_cancellation(
              str(self.signature.name),
              num_outputs=self._num_outputs,
              inputs=args,
              attrs=attrs,
              ctx=ctx,
              cancellation_manager=cancellation_manager)
      # Replace empty list with None
      outputs = outputs or None
    else:
      # TODO(akshayka): Either remove this if the FunctionLibraryRuntime
      # creates `PartitionedCallOp` kernels by default, or remove the previous
      # branch if a TPU kernel is registered for `PartitionedCall`.
      with _InterpolateFunctionError(self):
        with ops.control_dependencies(self._control_captures):
          # The caller must use record_operation to record this operation in the
          # eager case, so we enforce the same requirement for the non-eager
          # case by explicitly pausing recording. We don't have a gradient
          # registered for PartitionedCall, so recording this operation confuses
          # forwardprop code (GradientTape manages to ignore it).
          with tape.stop_recording():
            outputs = functional_ops.partitioned_call(
                args=args,
                f=self,
                tout=self._output_types,
                executing_eagerly=executing_eagerly,
                config=config,
                executor_type=executor_type)

    if executing_eagerly:
      return outputs
    else:
      # TODO(b/128924522): This additional set_shape should not be
      # necessary. ShapeRefiner likely needs to inspect handle_data. Remove this
      # once that's done.
      for i, shape in enumerate(self._output_shapes):
        outputs[i].set_shape(shape)
      for i, func_graph_output in enumerate(self._func_graph_outputs):
        custom_gradient.copy_handle_data(func_graph_output, outputs[i])
      return outputs


class _DelayedRewriteGradientFunctions(object):
  """Caches forward/backward functions with a delayed forward rewrite."""

  def __init__(self, func_graph, attrs, func_graph_deleter):
    """Construct an inference function and initialize caches."""
    # A map from the number of forward function outputs with accepted gradients
    # to forward and backward functions, used to cache non-tape backward
    # function generation.
    self._cached_function_pairs = {}
    self._func_graph = func_graph
    self._inference_function = _EagerDefinedFunction(
        _inference_name(self._func_graph.name), self._func_graph,
        self._func_graph.inputs, self._func_graph.outputs, attrs)
    self._attrs = attrs
    self._gradient_name = None
    # Note that the FuncGraph is mutated later, so we need to inspect it now to
    # figure out the user-specified outputs of the inference function.
    self._num_inference_outputs = len(self._func_graph.outputs)
    self._func_graph_deleter = func_graph_deleter

  def forward_backward(self, num_doutputs=None):
    """A possibly-cached pair of forward and backward functions."""
    if num_doutputs is None:
      num_doutputs = self._num_inference_outputs
    forward_backward = self._cached_function_pairs.get(num_doutputs)
    if forward_backward is not None:
      return forward_backward
    forward, backward = self._construct_forward_backward(num_doutputs)
    self._cached_function_pairs[num_doutputs] = (forward, backward)
    return forward, backward

  def _construct_forward_backward(self, num_doutputs):
    """Constructs a pair of forward and backward functions.

    Args:
      num_doutputs: The constructed backprop function will take output gradients
        for the first `num_doutputs` outputs of the forward function. Defaults
        to the number of outputs for the inference function, but when
        higher-order gradients are computed this will increase to include side
        outputs.

    Returns:
      A pair of (forward_function, backward_function):
        forward_function: A re-generated inference function (an
          _EagerDefinedFunction) to account for new side outputs, if any extra
          were required when building the backward pass.
        backward_function: A ConcreteFunction that Takes `num_doutputs`
          arguments and returns gradients with respect to inputs of the forward
          function.
    """
    trainable_outputs = [
        output for output in self._func_graph.outputs[:num_doutputs]
        if backprop_util.IsTrainable(output)]

    signature = []
    for t in trainable_outputs:
      signature.append(
          tensor_spec.TensorSpec(*default_gradient.shape_and_dtype(t)))

    def _backprop_function(*grad_ys):
      with ops.device(None):
        return gradients_util._GradientsHelper(  # pylint: disable=protected-access
            trainable_outputs,
            self._func_graph.inputs,
            grad_ys=grad_ys,
            src_graph=self._func_graph)

    with self._func_graph.as_default():
      backwards_graph = func_graph_module.FuncGraph(
          _backward_name(self._func_graph.name))
      func_graph_module.func_graph_from_py_func(
          name=backwards_graph.name,
          python_func=_backprop_function,
          args=[], kwargs={},
          signature=signature,
          func_graph=backwards_graph)
      backwards_graph_captures = backwards_graph.external_captures
      captures_from_forward = [
          c for c in backwards_graph_captures if
          not isinstance(c, ops.EagerTensor) and c.graph is self._func_graph]

      forward_function_name = _forward_name(self._func_graph.name)

      # NB: forward and backward function have their  "_implements"
      # attribute set to None if it was present. This is because we don't
      # support replacing those functions. If we do want for those functions
      # to have implements function we need to provide a mechanism that
      # would allow to identify all functions that call this one
      # and trace and update their signatures as well. At the moment
      # we disable this, until the tooling for doing this becomes available.
      # See:
      # https://github.com/tensorflow/community/blob/master/rfcs/20190610-standardizing-composite_ops.md#appendix-future-support-for-optimizing-gradient-functions
      common_attributes = dict(self._attrs)
      common_attributes.pop(IMPLEMENTS_ATTRIBUTE_NAME, None)

      existing_outputs = object_identity.ObjectIdentitySet(
          self._func_graph.outputs)
      for capture in captures_from_forward:
        if capture not in existing_outputs:
          existing_outputs.add(capture)
          self._func_graph.outputs.append(capture)
      backward_function_attr = _parse_func_attrs(
          {FORWARD_FUNCTION_ATTRIBUTE_NAME: forward_function_name})
      backward_function_attr.update(common_attributes)

      backward_function = ConcreteFunction(
          backwards_graph, attrs=backward_function_attr)
      forward_function_attr = _parse_func_attrs({
          BACKWARD_FUNCTION_ATTRIBUTE_NAME:
          backward_function.name})
      forward_function_attr.update(common_attributes)
      forward_function = _EagerDefinedFunction(
          forward_function_name, self._func_graph, self._func_graph.inputs,
          self._func_graph.outputs, forward_function_attr)
      return forward_function, backward_function

  def _rewrite_forward_and_call_backward(self, op, *doutputs):
    """Add outputs to the forward call and feed them to the grad function."""
    forward_function, backwards_function = self.forward_backward(len(doutputs))
    if not backwards_function.outputs:
      return backwards_function.structured_outputs
    forward_function.add_to_graph(op.graph)

    # pylint: disable=protected-access
    # Rewrite an inference call op to be a forward call op
    op._set_func_attr("f", forward_function.name)
    op._set_type_list_attr("Tout", forward_function._output_types)
    op._add_outputs(
        forward_function._output_types[len(op.outputs):],
        forward_function._output_shapes[len(op.outputs):])
    for i in range(len(op.outputs)):
      func_graph_output = forward_function._func_graph_outputs[i]
      custom_gradient.copy_handle_data(func_graph_output, op.outputs[i])
    # pylint: enable=protected-access

    capture_mapping = dict(
        zip((ops.tensor_id(t) for t in self._func_graph.outputs), op.outputs))
    remapped_captures = [
        capture_mapping.get(ops.tensor_id(capture), capture)
        for capture in backwards_function.captured_inputs
    ]

    # Replace Nones with zeros since we're calling a graph function which
    # expects numeric inputs.
    cleaned_doutputs = []
    for doutput, placeholder in zip(doutputs, self._func_graph.outputs):
      if backprop_util.IsTrainable(placeholder):
        if isinstance(doutput, ops.IndexedSlices):
          # Gradient passed to a backward ConcreteFunction must be tf.Tensor,
          # so we convert tf.IndexedSlices to tf.Tensor.
          cleaned_doutputs.append(ops.convert_to_tensor(doutput))
        elif doutput is not None:
          cleaned_doutputs.append(doutput)
        else:
          cleaned_doutputs.append(default_gradient.zeros_like(placeholder))

    # Compute the gradients using the side outputs
    return backwards_function._call_flat(  # pylint: disable=protected-access
        cleaned_doutputs, remapped_captures)

  def get_gradient_function(self):
    """Returns gradient function.

    The gradient rewrites an inference call op to a forward call op, but does
    not modify a pre-existing forward call op. It then computes the gradient
    from the output's gradients and the side outputs of the forward op.
    """
    return self._rewrite_forward_and_call_backward

  def forward(self, inference_args=None, input_tangents=None):
    """A forward function with only user-specified outputs.

    The call operation for the returned inference function can be rewritten into
    a forward function. This only happens if the backward function (from the
    `backward` method) ends up being used to compute gradients.

    This approach avoids constructing unnecessary graphs, but it only works if
    we are calling this function when not executing eagerly.

    Args:
      inference_args: A flat list of Tensors, arguments to the inference
        function. Unused, but taken for compatibility with
        _TapeGradientFunctions.
      input_tangents: A flat list of Tensors, jvps associated with
        `inference_args`. Unused; if required, tape functions must be used
        instead.

    Returns:
      An _EagerDefinedFunction.
    """
    del inference_args  # unused
    if input_tangents:
      # This class does not support special-cased forwardprop. The arguments are
      # here for compatibility with _TapeGradientFunctions.
      raise AssertionError(
          "Internal error: unexpectedly got forwardprop information in a class "
          "that does not support forwardprop.")
    return self._inference_function

  def _backward(self, outputs):
    """Fetch a backward function for `outputs` from the forward function."""
    def _backward_function(*args):
      call_op = outputs[0].op
      return self._rewrite_forward_and_call_backward(call_op, *args)
    return _backward_function, outputs

  def record(self, flat_outputs, inference_args, input_tangents):
    """Record the function call operation.

    _DelayedRewriteGradientFunctions supports only first-order backprop tape
    gradients (and then only when graph building). It does not work with
    higher-order tape gradients or forward autodiff, but does work with
    higher-order symbolic gradients (tf.gradients).

    Args:
      flat_outputs: The result of running `forward`.
      inference_args: A flat list of Tensors with inference inputs to the
        operation.
      input_tangents: A flat list of Tensors with input tangents consumed by the
        operation.
    """
    backward_function, to_record = self._backward(flat_outputs)
    tape.record_operation(self._inference_function.signature.name,
                          to_record, inference_args + input_tangents,
                          backward_function)


# Contains information about a forward function wrapped to compute jvps.
_ForwardWrapper = collections.namedtuple(
    "_ForwardWrapper", (
        # The wrapper Graph.
        "graph",
        # A flat list of non-tangent Tensor outputs from the wrapped forward
        # function.
        "outputs",
        # Indices for output tangents, same format as
        # forwardprop_util.pack_tangents.
        "output_indices",
        # A flat list of tangents for `outputs`.
        "output_tangents"))


class _TapeGradientFunctions(object):
  """Caches forward and backward functions compatible with eager gradients.

  In contrast to the delayed-rewrite approach in
  `_DelayedRewriteGradientFunctions` which only works with delayed execution,
  the forward function generated by this class has a fixed set of outputs which
  may be preserved by a tape in order to compute gradients later.

  This class is abstract; its child classes differ in how many side outputs of
  the forward function their backward function accepts gradients for, which
  determines whether higher-order tape gradients are possible.
  """

  def __init__(self, func_graph, attrs, func_graph_deleter,
               forwardprop_input_indices, delayed_rewrite_functions,
               need_gradients_for_jvps):
    self._func_graph = func_graph
    self._forward_graph = None
    self._attrs = attrs
    self._forward = None
    self._backward = None
    self._num_outputs = len(func_graph.outputs)
    self._func_graph_deleter = func_graph_deleter
    self._forwardprop_input_indices = forwardprop_input_indices
    self._forwardprop_output_indices = None
    self._num_forwardprop_outputs = 0
    self._num_inference_outputs = len(func_graph.outputs)
    self._num_trainable_inference_outputs = len(
        [t for t in func_graph.outputs if backprop_util.IsTrainable(t)])
    self._delayed_rewrite_functions = delayed_rewrite_functions
    self._need_gradients_for_jvps = need_gradients_for_jvps

  def _build_functions_for_outputs(
      self, outputs, inference_args, input_tangents):
    """Forward+backward functions where the backward function sees `outputs`."""
    # First figure out which of `outputs` are trainable. We'll accept gradients
    # for each of these in the backward function.
    handles_to_variables = self._func_graph.variable_captures
    trainable_outputs = []
    trainable_indices = []
    for index, output in enumerate(outputs):

      if backprop_util.IsTrainable(output):
        # Swap in the Variable object for resource handles if we can so
        # sparse gradients work.
        output = handles_to_variables.get(id(output), output)
        trainable_outputs.append(output)
        trainable_indices.append(index)

    backwards_graph = func_graph_module.FuncGraph(
        _backward_name(self._func_graph.name))
    with backwards_graph.as_default():
      gradients_wrt_outputs = []
      for output in trainable_outputs:
        gradient_shape, gradient_dtype = default_gradient.shape_and_dtype(
            output)
        gradients_wrt_outputs.append(
            graph_placeholder(gradient_dtype, gradient_shape))
      with ops.device(None):
        gradients_wrt_inputs = gradients_util._GradientsHelper(  # pylint: disable=protected-access
            trainable_outputs,
            self._func_graph.inputs,
            grad_ys=gradients_wrt_outputs,
            src_graph=self._func_graph)

      captures_from_forward = [
          c for c in backwards_graph.external_captures
          if not isinstance(c, ops.EagerTensor) and c.graph is self._func_graph
      ]
      existing_outputs = object_identity.ObjectIdentitySet(
          self._func_graph.outputs)
      for capture in captures_from_forward:
        if capture not in existing_outputs:
          existing_outputs.add(capture)
          self._func_graph.outputs.append(capture)

    forward_function_name = _forward_name(self._func_graph.name)
    backward_function_attr = _parse_func_attrs(
        {FORWARD_FUNCTION_ATTRIBUTE_NAME: forward_function_name})
    backward_function_attr.update(self._attrs)

    # The ordering of `backwards_graph.inputs` is important: inputs of
    # `backward_function` correspond to outputs (including
    # side outputs) of `self._tape_forward_function`.
    backwards_graph.inputs = (
        gradients_wrt_outputs + backwards_graph.internal_captures)
    backwards_graph.outputs.extend(
        grad
        for grad in nest.flatten(gradients_wrt_inputs, expand_composites=True)
        if grad is not None)
    backwards_graph.structured_outputs = gradients_wrt_inputs
    backward_function = ConcreteFunction(
        backwards_graph, attrs=backward_function_attr)

    forward_function_attr = _parse_func_attrs({
        BACKWARD_FUNCTION_ATTRIBUTE_NAME:
            backward_function.name})
    forward_function_attr.update(self._attrs)

    forward_function = _EagerDefinedFunction(
        forward_function_name, self._func_graph, self._func_graph.inputs,
        self._func_graph.outputs,
        forward_function_attr)

    if not input_tangents:
      # There is no need to special-case forwardprop, so we can return the
      # forward+backward pair we've created without further wrapping.
      return (forward_function, self._func_graph, backward_function,
              # No forwardprop outputs.
              None, 0)
    forward_wrapper = self._wrap_forward_function_with_jvps(
        forward_function, backward_function, inference_args, input_tangents)
    (wrapped_backwards_graph,
     forward_wrapper) = self._wrap_backward_function_with_jvp_backprop(
         backward_function, gradients_wrt_outputs, forward_wrapper)
    # Now that we've added new captures, we need to make sure forward outputs
    # are in the same order the backward function expects them to be in:
    # [inference outputs] + [jvps] + [side outputs] + [captures].
    forward_wrapper = self._shuffle_forward_outputs(forward_wrapper)

    wrapped_forward_function = _EagerDefinedFunction(
        _forward_name(self._func_graph.name), forward_wrapper.graph,
        forward_wrapper.graph.inputs, forward_wrapper.graph.outputs,
        forward_function_attr)
    wrapped_backward_function = ConcreteFunction(
        wrapped_backwards_graph, attrs=backward_function_attr)

    if (len(inference_args) + len(input_tangents)
        != len(forward_wrapper.graph.inputs)):
      raise AssertionError(
          ("Internal error: the forward graph had {} inputs, but we expected"
           " {} ({} inference inputs and {} input tangents)")
          .format(len(len(forward_wrapper.graph.inputs)),
                  len(inference_args) + len(input_tangents),
                  len(inference_args), len(input_tangents)))
    return (wrapped_forward_function, forward_wrapper.graph,
            wrapped_backward_function, forward_wrapper.output_indices,
            len(forward_wrapper.output_tangents))

  def _wrap_forward_function_with_jvps(
      self, forward_function, backward_function,
      inference_args, input_tangents):
    """Adds inline JVP computation to a forward function."""
    forward_wrapper_graph = func_graph_module.FuncGraph(
        _forward_name(self._func_graph.name))
    with forward_wrapper_graph.as_default():
      # Tell forward accumulators to free up space for new JVP computations,
      # since one may be in the process of computing a JVP (if that computation
      # triggered this function building).
      #
      # We'll make symbolic versions of input JVPs, run the forward function
      # under forward accumulators to get symbolic output JVPs, then set those
      # as outputs of the new wrapped forward function.
      with forwardprop_util.push_forwardprop_state():
        forward_captures = {
            ops.tensor_id(internal): external
            for external, internal in self._func_graph.captures}
        for input_index, real_input in enumerate(self._func_graph.inputs):
          # This loop is more or less equivalent to running tf.identity on each
          # of self._func_graph.inputs. However, doing that also captures jvps
          # for resource handles, which confuses the jvp capturing code below
          # (since primal inputs are interwoven with jvp inputs).
          input_placeholder = array_ops.placeholder(
              dtype=real_input.dtype,
              shape=real_input.shape)
          capture = forward_captures.get(ops.tensor_id(real_input))
          if capture is not None:
            forward_wrapper_graph.add_capture(capture, input_placeholder)
            if capture.dtype == dtypes.resource:
              custom_gradient.copy_handle_data(capture, input_placeholder)
          else:
            forward_wrapper_graph.inputs.append(input_placeholder)
        for inp, arg in zip(forward_wrapper_graph.inputs, inference_args):
          tape.record_operation(
              "captured_value", [inp], [arg],
              backward_function=lambda x: [x],
              forward_function=lambda x: [x])
        num_inference_inputs = len(inference_args)
        for tape_indices in self._forwardprop_input_indices:
          for input_index, jvp_index in tape_indices:
            input_placeholder = forward_wrapper_graph.inputs[input_index]
            if len(forward_wrapper_graph.inputs) != jvp_index:
              raise AssertionError(
                  ("Internal error: expected {} forward graph inputs, but "
                   "found {}.")
                  .format(jvp_index, len(forward_wrapper_graph.inputs)))
            gradient_shape, gradient_dtype = default_gradient.shape_and_dtype(
                input_placeholder)
            jvp_placeholder = graph_placeholder(gradient_dtype, gradient_shape)
            external_jvp = input_tangents[jvp_index - num_inference_inputs]
            forward_wrapper_graph.add_capture(external_jvp, jvp_placeholder)
            tensor_shape.TensorShape(
                external_jvp.shape).assert_is_compatible_with(
                    jvp_placeholder.shape)
            tape.record_operation(
                "captured_value",
                [jvp_placeholder],
                [external_jvp],
                backward_function=lambda x: [x],
                forward_function=lambda x: [x])
        forward_inputs = forward_wrapper_graph.inputs[:num_inference_inputs]
        gradient_function = (
            self._delayed_rewrite_functions._rewrite_forward_and_call_backward)  # pylint: disable=protected-access
        with ops.get_default_graph()._override_gradient_function(  # pylint: disable=protected-access
            {"PartitionedCall": gradient_function,
             "StatefulPartitionedCall": gradient_function}):
          forward_outputs = forward_function.call(context.context(),
                                                  forward_inputs)
          if isinstance(forward_outputs, ops.Operation):
            # _wrapped_backward_function expects a list, but if the function has
            # no outputs its call() returns an Operation. We need to undo that
            # so we don't cause problems later.
            forward_outputs = []
        py_backward, _ = self._wrap_backward_function(
            self._func_graph, backward_function, forward_outputs)
      # We will never request backward tape gradients for this operation
      # directly since we're wrapping the call; forwardprop will call the
      # backward function (and nested forward accumulators may build
      # higher-order gradients), but any watching GradientTapes should ignore
      # it.
      #
      # TODO(allenl): It might be better to explicitly stop backward recording
      # so we don't use the second-order tape cases unnecessarily.
      tape.record_operation_forwardprop_only(
          forward_function.signature.name,
          forward_outputs, forward_inputs, py_backward, None)
      output_indices, output_tangents = (
          pywrap_tfe.TFE_Py_PackJVPs(forward_outputs))
      output_tangents = [forward_wrapper_graph.capture(t)
                         for t in output_tangents]
    return _ForwardWrapper(
        graph=forward_wrapper_graph, outputs=forward_outputs,
        output_indices=output_indices, output_tangents=output_tangents)

  def _wrap_backward_function_with_jvp_backprop(
      self, backward_function, gradients_wrt_outputs, forward_wrapper):
    """Wraps `backward_function` to include gradients for JVPs."""
    wrapped_backwards_graph = func_graph_module.FuncGraph(
        _backward_name(self._func_graph.name))
    with wrapped_backwards_graph.as_default():
      py_backward, recorded_outputs = self._wrap_backward_function(
          self._func_graph, backward_function, forward_wrapper.outputs)
      trainable_index = 0
      forward_doutputs = []
      doutput_args = []
      for output in recorded_outputs:
        if backprop_util.IsTrainable(output):
          doutput = gradients_wrt_outputs[trainable_index]
          doutput_placeholder = graph_placeholder(doutput.dtype, doutput.shape)
          doutput_args.append(doutput_placeholder)
          forward_doutputs.append(doutput_placeholder)
          trainable_index += 1
        else:
          doutput_args.append(None)

      dinputs = py_backward(*doutput_args)
      existing_outputs = object_identity.ObjectIdentitySet(
          forward_wrapper.outputs + forward_wrapper.output_tangents)
      num_processed_output_tangents = 0
      gradients_wrt_output_tangents = []
      tangent_doutputs = []
      output_tangents = forward_wrapper.output_tangents
      output_indices = forward_wrapper.output_indices
      if self._need_gradients_for_jvps:
        # TODO(allenl): Consider using a throwaway graph to avoid extra gradient
        # evaluations; gradients for jvps may have common subgraphs.
        while num_processed_output_tangents != len(output_tangents):
          for output in output_tangents[num_processed_output_tangents:]:
            gradient_shape, gradient_dtype = default_gradient.shape_and_dtype(
                output)
            placeholder = graph_placeholder(gradient_dtype, gradient_shape)
            gradients_wrt_output_tangents.append(placeholder)
            tangent_doutputs.append(placeholder)
          num_processed_output_tangents = len(output_tangents)
          with ops.device(None):
            gradients_wrt_inputs = gradients_util._GradientsHelper(  # pylint: disable=protected-access
                output_tangents,
                forward_wrapper.graph.inputs,
                grad_ys=gradients_wrt_output_tangents,
                src_graph=forward_wrapper.graph)
          dinputs = [
              backprop.aggregate_indexed_slices_gradients((existing, new))
              for existing, new in zip(dinputs, gradients_wrt_inputs)
              if existing is not None or new is not None]
          dinputs.extend(gradients_wrt_inputs[len(dinputs):])
          captures_from_forward = [
              c for c in wrapped_backwards_graph.external_captures
              if (not isinstance(c, ops.EagerTensor)
                  and c.graph is forward_wrapper.graph)]
          for capture in captures_from_forward:
            if capture not in existing_outputs:
              existing_outputs.add(capture)
              forward_wrapper.outputs.append(capture)
          output_indices, output_tangents = (
              forwardprop_util.pack_tangents(forward_wrapper.outputs))
          output_tangents = [forward_wrapper.graph.capture(t)
                             for t in output_tangents]
          for t in output_tangents:
            existing_outputs.add(t)
    wrapped_backwards_graph.inputs = (
        forward_doutputs[:self._num_trainable_inference_outputs]
        + tangent_doutputs
        + forward_doutputs[self._num_trainable_inference_outputs:]
        + wrapped_backwards_graph.internal_captures)
    wrapped_backwards_graph.structured_outputs = dinputs
    wrapped_backwards_graph.outputs = [t for t in dinputs if t is not None]
    return (wrapped_backwards_graph,
            forward_wrapper._replace(output_indices=output_indices,
                                     output_tangents=output_tangents))

  def _shuffle_forward_outputs(self, forward_wrapper):
    """Reorders function outputs so captures are last."""
    def _index_map(original):
      if original < self._num_inference_outputs:
        return original
      if original >= len(forward_wrapper.outputs):
        return (original - len(forward_wrapper.outputs)
                + self._num_inference_outputs)
      return original + len(forward_wrapper.output_tangents)
    output_indices = nest.map_structure(
        _index_map, forward_wrapper.output_indices)
    forward_wrapper.graph.outputs = (
        forward_wrapper.outputs[:self._num_inference_outputs]
        + forward_wrapper.output_tangents
        + forward_wrapper.outputs[self._num_inference_outputs:])
    return forward_wrapper._replace(output_indices=output_indices)

  def forward(self, inference_args, input_tangents):
    """Construct or fetch a forward function with side-outputs.

    When graph building without a tape active, symbolic gradients rely on
    regenerating the backward function for higher-order gradients (to account
    for new side outputs of the rewritten forward function call). Thus there is
    no fixed backward function for this case. However, when a tape is active
    (eager or graph building), we generate fixed backward and forward functions
    at forward function call time.

    This difference between the tape and non-tape cases is to avoid building
    unneeded backward functions while graph building (where we may or may not
    eventually need gradients).

    Args:
      inference_args: A flat list of Tensors, arguments to the inference
        function.
      input_tangents: A flat list of Tensors, jvps associated with
        `inference_args`.

    Returns:
      A forward _EagerDefinedFunction.
    """
    if self._forward is None:
      (self._forward, self._forward_graph, self._backward,
       self._forwardprop_output_indices, self._num_forwardprop_outputs) = (
           self._forward_and_backward_functions(inference_args, input_tangents))
    return self._forward

  def _wrap_backward_function(self, forward_graph, backward, outputs):
    """Create a backward function given `outputs` from the forward function."""
    capture_mapping = dict(
        zip((ops.tensor_id(t) for t in forward_graph.outputs), outputs))
    remapped_captures = [
        capture_mapping.get(ops.tensor_id(capture), capture)
        for capture in backward.captured_inputs
    ]
    if any(t.graph is forward_graph for t in remapped_captures
           if not isinstance(t, ops.EagerTensor)):
      raise AssertionError(
          "Internal error: failed to map all backward graph captures to the "
          "forward graph. Incorrectly mapped: {}".format(
              [t for t in remapped_captures
               if (not isinstance(t, ops.EagerTensor)
                   and t.graph is not forward_graph)]))
    # We may need to use zeros_like to get a zero for variant Tensors with
    # unconnected gradients. We do that in advance so we don't have to hold on
    # to the outputs themselves, which may not be needed otherwise.
    variant_zeros_like = {}
    backward_function_inputs = (
        len(backward.inputs) - len(backward.captured_inputs))
    recorded_outputs = []
    trainable_recorded_outputs = 0
    skip_positions = []
    if self._num_forwardprop_outputs and not self._need_gradients_for_jvps:
      relevant_outputs = (
          outputs[:self._num_inference_outputs]
          + outputs[self._num_inference_outputs
                    + self._num_forwardprop_outputs:])
    else:
      relevant_outputs = outputs
    for output_index, output in enumerate(relevant_outputs):
      if trainable_recorded_outputs < backward_function_inputs:
        recorded_outputs.append(output)
      if backprop_util.IsTrainable(output):
        trainable_recorded_outputs += 1
      else:
        skip_positions.append(output_index)
      if output.dtype == dtypes.variant:
        variant_zeros_like[output_index] = default_gradient.zeros_like(output)

    def _backward_function_wrapper(*args):
      """Process output gradients and call the backward function."""
      if not backward.outputs:
        return backward.structured_outputs

      processed_args = []
      input_index = 0
      for output_index, arg in enumerate(args):
        # Convert IndexedSlices to dense tensors. The IndexedSlices optimization
        # is only really effective when doing tf.gather(variable) as the
        # adjoint functions for most operations are unlikely to preserve the
        # sparsity in IndexedSlices.
        if isinstance(arg, ops.IndexedSlices):
          arg = ops.convert_to_tensor(arg)
        if output_index in skip_positions:
          continue
        if arg is None:
          # We're calling a (non-polymorphic) ConcreteFunction, so we need to
          # have a Tensor value for each Tensor we thought would be trainable
          # based on its dtype, even if it ended up being unconnected.
          input_placeholder = backward.inputs[
              input_index]
          if input_placeholder.dtype == dtypes.variant:
            arg = variant_zeros_like[output_index]
          else:
            arg = array_ops.zeros(
                *default_gradient.shape_and_dtype(input_placeholder))
        processed_args.append(arg)
        input_index += 1
        if input_index >= backward_function_inputs:
          break
      return backward._call_flat(  # pylint: disable=protected-access
          processed_args, remapped_captures)

    return _backward_function_wrapper, recorded_outputs

  def record(self, flat_outputs, inference_args, input_tangents):
    """Record the function call operation.

    For backprop, indicates the backward function to use and which new Tensors
    must be watched. For forwardprop from eager, the function call itself will
    have produced tangents which need to be recorded.

    Args:
      flat_outputs: The result of running `forward`.
      inference_args: A flat list of Tensors with inference inputs to the
        operation.
      input_tangents: A flat list of Tensors with input tangents consumed by the
        operation.
    """
    backward_function, to_record = self._wrap_backward_function(
        self._forward_graph, self._backward, flat_outputs)
    if self._forwardprop_output_indices:
      tape.record_operation_backprop_only(
          self._forward.signature.name,
          to_record, inference_args,
          backward_function)
      tape.record_operation_forwardprop_only(
          self._forward.signature.name,
          flat_outputs, inference_args + input_tangents,
          backward_function,
          self._forwardprop_output_indices)
    else:
      tape.record_operation(self._forward.signature.name,
                            to_record, inference_args + input_tangents,
                            backward_function)


class _FirstOrderTapeGradientFunctions(_TapeGradientFunctions):
  """Caches tape-friendly functions for first-order gradients."""

  def __init__(self, func_graph, attrs, func_graph_deleter,
               forwardprop_input_indices, delayed_rewrite_functions,
               need_gradients_for_jvps):
    super(_FirstOrderTapeGradientFunctions, self).__init__(
        func_graph, attrs, func_graph_deleter, forwardprop_input_indices,
        delayed_rewrite_functions, need_gradients_for_jvps)
    self._func_graph_deleter = func_graph_deleter
    self._forwardprop_input_indices = forwardprop_input_indices

  def _forward_and_backward_functions(self, inference_args, input_tangents):
    """Shortcut for when only first-order gradients are required.

    The returned backward function does not accept gradients with respect to
    side output of forward_function. This is fine as long as the user can't
    possibly request second order tape gradients, as when they've used a single
    non-persistent GradientTape. Since we don't need the backward function to
    take gradients with respect to side outputs, we can skip some potentially
    slow graph building.

    Args:
      inference_args: A flat list of Tensors, arguments to the inference
        function.
      input_tangents: A flat list of Tensors, jvps associated with
        `inference_args`.

    Returns:
      A tuple of (forward_function, backward_function):
        forward_function: Takes the same inputs as the inference function, but
          returns side outputs used by backward_function in addition to the
          inference function's outputs.
        backward_function: Takes side outputs from forward_function and
          gradients with respect to the "real" outputs of forward_function and
          returns gradients with respect to the inputs.
    """
    outputs = self._func_graph.outputs[:self._num_inference_outputs]
    return self._build_functions_for_outputs(
        outputs, inference_args, input_tangents)


class _HigherOrderTapeGradientFunctions(_TapeGradientFunctions):
  """Caches tape-friendly functions for higher-order gradients."""

  # TODO(b/136189779): Cond/while under a tape may need similar logic. Consider
  # generalizing if so.
  def _forward_and_backward_functions(self, inference_args, input_tangents):
    """Forward and backward functions suitable for higher-order gradients.

    Unlike in `_FirstOrderTapeGradientFunctions`, the backward function built by
    this method accepts gradients for all of the outputs of the returned forward
    function, including side outputs.

    Args:
      inference_args: A flat list of Tensors, arguments to the inference
        function.
      input_tangents: A flat list of Tensors, jvps associated with
        `inference_args`.

    Returns:
      A tuple of (forward_function, backward_function):
        forward_function: Takes the same inputs as the inference function, but
          returns side outputs used by backward_function in addition to the
          inference function's outputs.
        backward_function: Takes side outputs from forward_function and
          gradients with respect to all of its outputs, real and side. Returns
          gradients with respect to the inputs.
    """
    outputs = []
    # First we need to figure out how many side outputs from the forward pass
    # will be required. We do this in a temporary graph to avoid actually
    # running multiple copies of the backward pass (one per _GradientsHelper
    # call).
    #
    # While computing gradients, the backward function captures Tensors from
    # the forward function. We add these as side outputs of the original
    # function. However, we then need to accept output gradients with respect
    # to these side outputs for higher order gradients to work. Thus we loop
    # until the number of outputs of the function stabilizes. Note that this
    # is only required for tape gradients, where we need to declare in advance
    # all of the forward op's outputs: symbolic gradients with tf.gradients
    # instead rely on regenerating backward functions when higher-order
    # gradients are requested.
    while len(outputs) < len(self._func_graph.outputs):
      outputs = list(self._func_graph.outputs)
      self._build_functions_for_outputs(
          outputs, inference_args, input_tangents)
    (forward_function, forward_graph,
     backward_function, output_indices, num_output_tangents) = (
         self._build_functions_for_outputs(
             outputs, inference_args, input_tangents))
    if len(self._func_graph.outputs) != len(outputs):
      raise AssertionError(
          ("Unexpectedly added new outputs to the forward function when "
           "building the backward function: {}").format(
               self._func_graph.outputs[len(outputs):]))
    return (forward_function, forward_graph, backward_function, output_indices,
            num_output_tangents)


# Represents the output of TFE_Py_TapeSetPossibleGradientTypes. Real enums are
# unfortunately too slow to use here.
_POSSIBLE_GRADIENT_TYPES_NONE = 0
_POSSIBLE_GRADIENT_TYPES_FIRST_ORDER = 1
_POSSIBLE_GRADIENT_TYPES_HIGHER_ORDER = 2


class _ForwardBackwardCall(object):
  """Holds the state of a function call between execution and recording."""

  __slots__ = [
      "_functions", "_inference_args", "_input_tangents", "_tape_watching"
  ]

  def __init__(self, functions, inference_args, input_tangents, tape_watching):
    """Collects information about the function call.

    Args:
      functions: An object which produces forward and backward functions, either
        a _DelayedRewriteGradientFunctions or a _TapeGradientFunctions object.
      inference_args: A flat list of Tensors, arguments to the inference
        function.
      input_tangents: A flat list of Tensors, jvps associated with
        `inference_args`.
      tape_watching: Boolean, with True indicating that recording is necessary.
    """
    self._functions = functions
    self._inference_args = inference_args
    self._input_tangents = input_tangents
    self._tape_watching = tape_watching

  def forward(self):
    """Builds or retrieves a forward function for this call."""
    forward_function = self._functions.forward(
        self._inference_args, self._input_tangents)
    return forward_function, self._inference_args + self._input_tangents

  def record(self, flat_outputs):
    """Given outputs from the execution of `forward`, records the operation."""
    if (self._tape_watching
        and not isinstance(flat_outputs, ops.Operation)
        and flat_outputs is not None):
      # We only record function calls which have outputs, and then only when a
      # tape is watching.
      self._functions.record(
          flat_outputs, self._inference_args, self._input_tangents)


# Sentinel value used by with ConcreteFunction's structured signature to
# indicate that a non-tensor parameter should use the value that was
# specified when the concrete function was created.
_BOUND_VALUE = object()


class ConcreteFunction(object):
  """Callable object encapsulating a function definition and its gradient.

  `ConcreteFunction` is a callable that encapsulates a function definition and
  is differentiable under `tf.GradientTape` objects.
  """

  def __init__(self,
               func_graph,
               attrs=None,
               shared_func_graph=True,
               function_spec=None):
    """Initialize a `ConcreteFunction`.

    Args:
      func_graph: An instance of FuncGraph: the function body to wrap.
      attrs: (optional) dict mapping names of attributes to their AttrValue
        values. Attributes in `attrs` will be included in this function's
        definition.
     shared_func_graph: If False, the ConcreteFunction takes ownership of
       `func_graph` and will break reference cycles when it is deleted. This
       makes the FuncGraph inoperable.
     function_spec: FunctionSpec for the original function.  If not specified,
       then this ConcreteFunction may only be called using the flat signature.

    Raises:
      ValueError: If number of input_placeholders is not equal to the number
        of function inputs.
    """
    # _arg_keywords and _num_positional_args define the flat signature.  They
    # are assigned after construction.
    self._arg_keywords = None
    self._num_positional_args = None

    self._func_graph = func_graph
    self._captured_inputs = self._func_graph.external_captures
    self._captured_closures = self._func_graph.deferred_external_captures
    structured_outputs = self._func_graph.structured_outputs
    self._ndarrays_list = (
        isinstance(structured_outputs, (list, tuple)) and structured_outputs and
        all(isinstance(o, np_arrays.ndarray) for o in structured_outputs))
    self._ndarray_singleton = isinstance(structured_outputs, np_arrays.ndarray)

    # function_spec defines the structured signature.
    self._set_function_spec(function_spec)

    if attrs and IMPLEMENTS_ATTRIBUTE_NAME in attrs:
      # The alternative is to silently drop "implements" tag
      # but it seems likely it would lead to hard to catch bugs.
      # Another alternative is to make func_body to preserve the order
      # of arguments if variables are present. Yet another option
      # is to automatically replace variables as arguments to functions
      # to v.read_value() whenever "implements" tag is present
      # Anytime we annotate existing function we probably want to wrap
      # it with safe read_value for backward compatibility.
      has_resource_vars = any(inp.dtype == dtypes.resource
                              for inp in self.inputs)

      assert not any(
          (has_resource_vars, self._captured_inputs, self._captured_closures)
      ), ('Function {name} has "{attr}={value}" attribute and thus can not '
          "depend on any tensors outside of its signature or modify variables. "
          "\n\nNote: variables are always captured and cause function "
          "re-tracing for every variable called.\n"
          "  inputs: {inputs}\n  captures: {captured}\n"
          "  closures: {closures}.\n\n"
          "To pass a variable to such function use  "
          "use variable.read_value().".format(
              name=func_graph.name,
              attr=IMPLEMENTS_ATTRIBUTE_NAME,
              value=attrs[IMPLEMENTS_ATTRIBUTE_NAME],
              inputs=self.inputs,
              captured=self._captured_inputs,
              closures=self._captured_closures))
    self._output_shapes = tuple(
        output.shape for output in self._func_graph.outputs)
    self._attrs = _parse_func_attrs(attrs or {})

    if shared_func_graph:
      self._garbage_collector = None
    else:
      self._garbage_collector = ConcreteFunctionGarbageCollector(func_graph)

    # Pairs of forward and backward functions used for computing gradients.
    #
    # These each get a reference to the FuncGraph deleter since they use the
    # FuncGraph directly.
    self._delayed_rewrite_functions = _DelayedRewriteGradientFunctions(
        func_graph, self._attrs, self._garbage_collector)
    self._first_order_tape_functions = {}
    self._higher_order_tape_functions = {}
    # Cache the inference function to avoid a (Python) function call when not
    # building gradients.
    self._inference_function = self._delayed_rewrite_functions.forward()

  def _set_function_spec(self, function_spec):
    """Enables the structured signature by supplying a function_spec."""
    self._function_spec = None
    self._pre_initialized_function_spec = function_spec

    # Note: when ConcreteFunctions are built by recreate_function() in
    # function_deserialization.py, they don't have a structured_input_signature
    # yet.  In that case, _initialize_function_spec() gets called by
    # _setup_functions_structures() in load.py.
    if (function_spec is not None and
        self.structured_input_signature is not None):
      self._initialize_function_spec()

  def _initialize_function_spec(self):
    """Updates `self._function_spec` to include varargs and bound variables.

    Adds new positional arguments for any varargs (i.e., for args that are
    in `structured_input_signature`, but not in the original fullargspec.args).

    Replaces `defaults` and `kwonlydefaults` with the `_BOUND_VALUE`, for
    all args and kwargs in `structured_input_signature`.

    Sets `varkw` and `varargs` to None.
    """
    if self._pre_initialized_function_spec is None:
      return  # e.g., SavedBareConcreteFunction doesn't have function_spec yet.
    assert not self._function_spec, "already initialized"
    function_spec = self._pre_initialized_function_spec
    args = function_spec.fullargspec.args
    arg_specs, kwarg_specs = self.structured_input_signature
    fullargspec = tf_inspect.FullArgSpec(
        args=list(args) +
        ["<arg{}>".format(i + 1) for i in range(len(args), len(arg_specs))],
        varargs=None,
        varkw=None,
        defaults=[_BOUND_VALUE] * len(arg_specs),
        kwonlyargs=list(sorted(kwarg_specs)),
        kwonlydefaults=dict((k, _BOUND_VALUE) for k in kwarg_specs),
        annotations=function_spec.fullargspec.annotations)
    self._function_spec = FunctionSpec(
        fullargspec,
        function_spec.is_method,
        function_spec.input_signature,
        function_spec.is_pure,
        name=self._func_graph.name)

  @property
  def variables(self):
    """Sequence of variables for this function."""
    return tuple(self._func_graph.variables)

  @property
  def trainable_variables(self):
    """Sequence of trainable variables for this function."""
    return tuple(self._func_graph.trainable_variables)

  def __call__(self, *args, **kwargs):
    """Executes the wrapped function.

    ConcreteFunctions have two signatures:

    * The signature of the original function wrapped by this ConcreteFunction.
    * A flat signature, where each argument accepts a single Tensor.

    The original function signature is generally preferred, but the flat input
    signature is supported for backward compatibility.

    ### Original Function Signature

    When calling a ConcreteFunction with the signature of the original function,
    each argument must match the type or value that was used when the
    ConcreteFunction's graph was traced.  In particular:

    * Tensor arguments (including CompositeTensors, such as RaggedTensor) must
      have matching `TypeSpec`s.
    * Non-Tensor arguments (such as booleans or ints) must have equal values.
    * Nested arguments (such as lists, tuples, or dictionaries) must have the
      same nesting structure; and each nested value must have a matching type
      or value.

    The default value for any arguments that were traced with non-Tensor values
    is the value that was used in the trace.  Arguments that were traced with
    tensor arguments do not have a default value (even if the original function
    had a default value for that argument).

    ### Flat Signature

    When calling a ConcreteFunction with the flat signature, the arguments
    correspond to the flattened component tensors of the arguments that were
    used to construct the ConcreteFunction.  Parameter names are assigned based
    on `TensorSpec.name` (when specified) or the original argument names (with
    suffixes automatically added for nested arguments or composite tensors with
    multiple components).

    Args:
      *args: Positional arguments to the concrete function.
      **kwargs: Keyword arguments to the concrete function.

    Returns:
      The result of applying the TF function on the given Tensors.

    Raises:
      AssertionError: If this `ConcreteFunction` was not created through
        `get_concrete_function`.
      TypeError: If the arguments do not match the function's signature.
    """
    return self._call_impl(args, kwargs)

  def _call_impl(self, args, kwargs, cancellation_manager=None):
    """See `__call__` for details."""
    with trace.Trace(self._func_graph.name, tf_function_call="concrete"):
      # Construct the list of input tensors: check if the structured signature
      # applies first; and if not, then use the flat signature.
      if self._function_spec is not None:
        try:
          return self._call_with_structured_signature(args, kwargs,
                                                      cancellation_manager)
        except TypeError as structured_err:
          try:
            return self._call_with_flat_signature(args, kwargs,
                                                  cancellation_manager)
          except TypeError:
            raise structured_err

      return self._call_with_flat_signature(args, kwargs, cancellation_manager)

  def _call_with_flat_signature(self, args, kwargs, cancellation_manager):
    """Executes the wrapped function with the flat signature.

    Args:
      args: Positional arguments to the concrete function.
      kwargs: Keyword arguments to the concrete function.
      cancellation_manager: A `CancellationManager` that can be used to cancel
        function invocation.

    Returns:
      The result of applying the function on the Tensors/Variables contained in
      `args` and `kwargs`.
    Raises:
      TypeError: if `args` and `kwargs` do not match the flat signature of this
        `ConcreteFunction`.
    """
    if len(args) > self._num_positional_args:
      raise TypeError(
          "{} takes {} positional arguments but {} were given".format(
              self._flat_signature_summary(), self._num_positional_args,
              len(args)))
    args = list(args)
    kwargs = dict(kwargs)
    for keyword in self._arg_keywords[len(args):]:
      try:
        args.append(kwargs.pop(compat.as_str(keyword)))
      except KeyError:
        specified_keywords = (
            list(self._arg_keywords[:len(args)]) + list(kwargs.keys()))
        raise TypeError("{} missing required arguments: {}".format(
            self._flat_signature_summary(), ", ".join(
                sorted(set(self._arg_keywords) - set(specified_keywords)))))
    if kwargs:
      positional_arg_keywords = set(self._arg_keywords[:len(args)])
      for unused_key in kwargs:
        if unused_key in positional_arg_keywords:
          raise TypeError("{} got two values for argument '{}'".format(
              self._flat_signature_summary(), unused_key))
      raise TypeError("{} got unexpected keyword arguments: {}.".format(
          self._flat_signature_summary(), ", ".join(sorted(kwargs))))

    for i, arg in enumerate(args):
      if not isinstance(
          arg, (ops.Tensor, resource_variable_ops.BaseResourceVariable)):
        raise TypeError("{}: expected argument #{}(zero-based) to be a Tensor; "
                        "got {} ({})".format(self._flat_signature_summary(), i,
                                             type(arg).__name__, str(arg)))
    return self._call_flat(args, self.captured_inputs, cancellation_manager)

  def _call_with_structured_signature(self, args, kwargs, cancellation_manager):
    """Executes the wrapped function with the structured signature.

    Args:
      args: Positional arguments to the concrete function.
      kwargs: Keyword arguments to the concrete function.
      cancellation_manager: A `CancellationManager` that can be used to cancel
        function invocation.

    Returns:
      The result of applying the function on the Tensors/Variables contained in
      `args` and `kwargs`.
    Raises:
      TypeError: if `args` and `kwargs` do not match the structured signature
        of this `ConcreteFunction`.
    """
    args, kwargs, _, filtered_flat_args = \
        self._function_spec.canonicalize_function_inputs(*args, **kwargs)
    self._structured_signature_check_missing_args(args, kwargs)
    self._structured_signature_check_unexpected_args(args, kwargs)
    self._structured_signature_check_arg_types(args, kwargs)
    return self._call_flat(
        filtered_flat_args,
        captured_inputs=self.captured_inputs,
        cancellation_manager=cancellation_manager)

  def _structured_signature_check_missing_args(self, args, kwargs):
    """Raises a TypeError if any args are missing."""
    arg_specs, kwarg_specs = self.structured_input_signature
    missing_arguments = []
    for i, (arg, spec) in enumerate(zip(args, arg_specs)):
      if arg is _BOUND_VALUE and _contains_type_spec(spec):
        missing_arguments.append(self._function_spec.arg_names[i])
    for (name, arg) in kwargs.items():
      if arg is _BOUND_VALUE and _contains_type_spec(kwarg_specs[name]):
        missing_arguments.append(name)
    if missing_arguments:
      raise TypeError("{} missing required arguments: {}".format(
          self._structured_signature_summary(),
          ", ".join(sorted(missing_arguments))))

  def _structured_signature_check_unexpected_args(self, args, kwargs):
    """Raises a TypeError if there are any extra args."""
    arg_specs, kwarg_specs = self.structured_input_signature
    if len(args) > len(arg_specs):
      raise TypeError(
          "{} takes {} positional arguments but {} were given".format(
              self._structured_signature_summary(),
              len(self._function_spec.arg_names), len(args)))
    if len(kwargs) > len(kwarg_specs):
      extra_args = set(kwargs) - set(kwarg_specs)
      raise TypeError("{} got unexpected keyword arguments: {}".format(
          self._structured_signature_summary(), ", ".join(extra_args)))

  def _structured_signature_check_arg_types(self, args, kwargs):
    """Raises a TypeError if any args have the wrong type."""
    # Check argument types
    arg_specs, kwarg_specs = self.structured_input_signature
    for i, (arg, spec) in enumerate(zip(args, arg_specs)):
      name = self._function_spec.arg_names[i]
      self._structured_signature_check_arg_type(arg, spec, name)
    for (name, arg) in kwargs.items():
      self._structured_signature_check_arg_type(arg, kwarg_specs[name], name)

  def _structured_signature_check_arg_type(self, arg, spec, name):
    """Raise TypeError if `arg`'s type doesn't match `spec`."""
    if arg is _BOUND_VALUE:
      return

    # Check the overall nested structure of the argument.
    try:
      nest.assert_same_structure(arg, spec, expand_composites=True)
    except (ValueError, TypeError):
      try:
        nest.assert_same_structure(arg, spec, expand_composites=False)
        expected, got = spec, arg
      except (ValueError, TypeError):
        expected, got = _structure_summary(spec), _structure_summary(arg)
      raise TypeError("{}: argument {} had incorrect type\n"
                      "  expected: {}\n       got: {}".format(
                          self._structured_signature_summary(), name, expected,
                          got))

    # Check the type for each leaf in the nested structure.
    arg_pieces = nest.flatten(arg, expand_composites=True)
    spec_pieces = nest.flatten(spec, expand_composites=True)
    for (arg_piece, spec_piece) in zip(arg_pieces, spec_pieces):
      if isinstance(spec_piece, tensor_spec.DenseSpec):
        # TODO(edloper): Consider calling convert_to_tensor on non-tensor
        # values here.  That would match the behavior of
        # _call_concrete_function() in function_deserialization.py.  If
        # we do, then we need to change the nest assert_same_structure and
        # flatten calls above to use shallow variants.
        tensor_types = (ops.Tensor, resource_variable_ops.BaseResourceVariable)
        if not isinstance(arg_piece, tensor_types):
          raise TypeError(
              "{} expected a Tensor in {}, but got {} value {}".format(
                  self._structured_signature_summary(), name,
                  type(arg_piece).__name__, arg_piece))
      elif arg_piece is not _BOUND_VALUE and arg_piece != spec_piece:
        raise TypeError("ConcreteFunction {} was constructed with {} value "
                        "{} in {}, but was called with {} value {}".format(
                            self._structured_signature_summary(),
                            type(spec_piece).__name__, spec_piece, name,
                            type(arg_piece).__name__, arg_piece))

  def _call_flat(self, args, captured_inputs, cancellation_manager=None):
    """Executes the wrapped function.

    Args:
      args: a list of Tensors or Variables. Arguments from the Python function
        should be filtered before calling this method: objects aside from
        Tensors, CompositeTensors, and Variables are ignored. Any
        CompositeTensors should be expanded before calling this method.
      captured_inputs: the captured inputs that are also part of the input args
        to the actual execution. By default, it should be self._captured_inputs.
      cancellation_manager: (Optional.) A `CancellationManager` that can be
        used to cancel function invocation.

    Returns:
      The result of applying the TF function to `args`.

    Raises:
      ValueError: If `args` contains anything other than Tensors or Variables.
    """
    ctx = context.context()
    executing_eagerly = ctx.executing_eagerly()

    # Copy saveable status of function's graph to current FuncGraph.
    default_graph = ops.get_default_graph()
    if default_graph.building_function and not self._func_graph.saveable:
      default_graph.mark_as_unsaveable(self._func_graph.saving_errors)

    if (tape.could_possibly_record() or
        hasattr(default_graph, "watch_variable")):
      for v in self._func_graph.variables:
        resource_variable_ops.variable_accessed(v)

    tensor_inputs = []
    variables_used = set([])
    for i, arg in enumerate(args):
      if isinstance(arg, resource_variable_ops.BaseResourceVariable):
        # We can pass a variable more than once, and in this case we need to
        # pass its handle only once.
        if id(arg.handle) in variables_used:
          continue
        resource_variable_ops.variable_accessed(arg)
        tensor_inputs.append(arg.handle)
        variables_used.add(id(arg.handle))
      elif isinstance(arg, ops.Tensor):
        tensor_inputs.append(arg)
        if not executing_eagerly:
          # If we're graph building, shape inference is on. We check for input
          # compatibility up front to avoid hard to debug incompatibilities
          # later.
          graph_input_shape = tensor_shape.TensorShape(
              self._func_graph.inputs[i].shape)
          if not graph_input_shape.is_compatible_with(arg.shape):
            if self._arg_keywords:
              arg_name = "'{}'".format(self._arg_keywords[i])
            else:
              arg_name = "with index {}".format(i)
            raise ValueError(
                ("The argument {} (value {}) is not compatible with the shape "
                 "this function was traced with. Expected shape {}, but got "
                 "shape {}.\n\nIf you called get_concrete_function, you may "
                 "need to pass a tf.TensorSpec(..., shape=...) with a less "
                 "specific shape, having None on axes which can vary.").format(
                     arg_name, arg,
                     self._func_graph.inputs[i].shape,
                     arg.shape))
      else:
        raise ValueError("All inputs to `ConcreteFunction`s must be Tensors; "
                         "on invocation of %s, the %d-th input (%s) was not a "
                         "Tensor." % (self._func_graph.name, i, str(arg)))
    args = tensor_inputs + captured_inputs
    possible_gradient_type = (
        pywrap_tfe.TFE_Py_TapeSetPossibleGradientTypes(args))
    if (possible_gradient_type == _POSSIBLE_GRADIENT_TYPES_NONE
        and executing_eagerly):
      # No tape is watching; skip to running the function.
      return self._build_call_outputs(self._inference_function.call(
          ctx, args, cancellation_manager=cancellation_manager))
    forward_backward = self._select_forward_and_backward_functions(
        args,
        possible_gradient_type,
        executing_eagerly)
    forward_function, args_with_tangents = forward_backward.forward()
    if executing_eagerly:
      flat_outputs = forward_function.call(
          ctx, args_with_tangents, cancellation_manager=cancellation_manager)
    else:
      with default_graph._override_gradient_function(  # pylint: disable=protected-access
          {"PartitionedCall": self._get_gradient_function(),
           "StatefulPartitionedCall": self._get_gradient_function()}):
        flat_outputs = forward_function.call(ctx, args_with_tangents)
    forward_backward.record(flat_outputs)
    return self._build_call_outputs(flat_outputs)

  def _experimental_with_cancellation_manager(self, cancellation_manager):
    """Returns a callable that invokes a cancellable version of this function.

    Args:
      cancellation_manager: A `CancellationManager` object that can be used to
        cancel function invocation.

    Returns:
      A callable with the same signature as this concrete function.
    """

    def cancellable_call(*args, **kwargs):
      return self._call_impl(
          args, kwargs, cancellation_manager=cancellation_manager)

    return cancellable_call

  @property
  def name(self):
    """`ConcreteFunction` name."""
    return self._delayed_rewrite_functions.forward().name

  @property
  def graph(self):
    """Returns the graph from which this function was constructed."""
    return self._func_graph

  @property
  def inputs(self):
    """Returns tensors in `self.graph` corresponding to arguments."""
    return self._func_graph.inputs

  @property
  def structured_input_signature(self):
    """Returns structured signature for this concrete function.

    Returns:
      A tuple `(args, kwargs)`, where:

        * `args` is a tuple that specifies the expected type or value each for
          positional argument.
        * `kwargs` is a dictionary that specifies the expected type or value
          for each keyword-only argument.

      The type or value for each argument is specified using one of the
      following:

        * A `tf.TypeSpec`, indicating that a Tensor or other TensorFlow-native
          value is expected.
        * A Python value, such as an integer, indicating that an equal value
          is expected.
        * A nested structure of `tf.TypeSpec`s and Python values, indicating
          that a corresponding nested structure is expected.
    """
    return self._func_graph.structured_input_signature

  @property
  def outputs(self):
    """Returns tensors in `self.graph` corresponding to returned tensors."""
    return self._func_graph.outputs

  @property
  def structured_outputs(self):
    """Returns outputs in `self.graph` as returned by the original function."""
    return self._func_graph.structured_outputs

  @property
  def captured_inputs(self):
    """Returns external Tensors captured by this function.

    self.__call__(*args) passes `args + self.captured_inputs` to the function.
    """
    from_closures = nest.flatten([x() for x in self._captured_closures],
                                 expand_composites=True)
    return self._captured_inputs + from_closures

  @property
  def function_def(self):
    """Returns a `FunctionDef` object representing this function."""
    return self._delayed_rewrite_functions.forward().definition

  @property
  def output_shapes(self):
    """The function's output shapes."""
    return nest.map_structure(
        lambda x: getattr(x, "shape", tensor_shape.TensorShape(None)),
        composite_tensor.replace_composites_with_components(
            self._func_graph.structured_outputs),
        expand_composites=False)

  @property
  def output_dtypes(self):
    # TODO(akshayka): Consider removing this.
    return nest.map_structure(
        lambda x: x.dtype if x is not None else None,
        composite_tensor.replace_composites_with_components(
            self._func_graph.structured_outputs),
        expand_composites=False)

  def add_to_graph(self, g=None):
    """Registers the function, adds it to the graph g or default graph.

    Args:
      g: If specified, registers the function with this graph. Defaults to the
        current context (either the default graph or the eager context).
    """
    # If we are not executing eagerly, adds the function to default graph if no
    # graph is specified.
    # In case of eager execution, function definition gets added to context
    # during construction itself.

    if not context.executing_eagerly() and not g:
      g = ops.get_default_graph()
    self._delayed_rewrite_functions.forward().add_to_graph(g)

  def add_gradient_functions_to_graph(self, g=None):
    """Add forward/backward functions to graph `g` or the current context."""
    if not context.executing_eagerly() and not g:
      g = ops.get_default_graph()
    self._delayed_rewrite_functions.forward().add_to_graph(g)
    forward_function, backward_function = (
        self._delayed_rewrite_functions.forward_backward())
    forward_function.add_to_graph(g)
    backward_function.add_to_graph(g)

  def _get_gradient_function(self):
    """Returns gradient function. It will be lazily created at first call."""
    return self._delayed_rewrite_functions._rewrite_forward_and_call_backward  # pylint: disable=protected-access

  def _select_forward_and_backward_functions(
      self, args, possible_gradient_type, executing_eagerly):
    """Selects forward and backward functions based on the calling context.

    The forward function computes the "real" function outputs, `self._outputs`,
    and any extra values needed by the corresponding backward function.

    Args:
      args: A flat list of Tensors with all of the inputs to the forward
        function (including user-specified and captured inputs).
      possible_gradient_type: One of _POSSIBLE_GRADIENT_TYPES_*.
      executing_eagerly: Boolean, the value of context.executing_eagerly().

    Returns:
      An object with a `forward` method returning a tuple of (forward_function :
      _EagerDefinedFunction, augmented_arguments : List), and a corresponding
      `record` method which takes outputs from the forward function and records
      the operation. forward_function should be called with augmented_arguments.
    """
    if executing_eagerly:
      input_tangents = forwardprop_util.pack_tangents(args)
    else:
      input_tangents = forwardprop_util.TangentInfo()
    need_gradients_for_jvps = tape.should_record_backprop(
        input_tangents.tangents)
    # Allows re-use of forward and backward function pairs depending on the
    # tapes and forward accumulators watching its inputs.
    cache_key = (need_gradients_for_jvps, input_tangents.indices)
    if possible_gradient_type == _POSSIBLE_GRADIENT_TYPES_FIRST_ORDER:
      if input_tangents.indices or executing_eagerly:
        # There is a single non-persistent tape active, so the user can only
        # request first-order gradients from a tape. We can spend less time
        # graph building since we know this.
        #
        # We may still end up computing higher-order gradients, but that'd be
        # through `tf.gradients`, which can re-write the forward pass and so
        # needs no preparation here.
        functions = self._first_order_tape_functions.get(cache_key, None)
        if functions is None:
          functions = _FirstOrderTapeGradientFunctions(
              self._func_graph, self._attrs, self._garbage_collector,
              forwardprop_input_indices=input_tangents.indices,
              delayed_rewrite_functions=self._delayed_rewrite_functions,
              need_gradients_for_jvps=need_gradients_for_jvps)
          self._first_order_tape_functions[cache_key] = functions
        return _ForwardBackwardCall(
            functions, args, input_tangents.tangents, tape_watching=True)
      else:
        # We can avoid computing second-order gradients in some cases by doing a
        # delayed rewrite when graph building. Since we know we'll only compute
        # first-order tape gradients, the delayed rewrite is safe: we won't need
        # to tell the tape about side outputs.
        #
        # TODO(allenl): This case is really dirty. It would be better if we
        # could temporarily pop all of the current tapes to avoid
        # accidentally taking second-order gradients.
        return _ForwardBackwardCall(
            self._delayed_rewrite_functions, args, input_tangents.tangents,
            tape_watching=True)
    elif possible_gradient_type == _POSSIBLE_GRADIENT_TYPES_HIGHER_ORDER:
      # Either there's a persistent tape watching, or there are multiple nested
      # tapes. Either way, the user may request higher-order gradients. We'll
      # spend a bit more time and make sure higher-order gradients are correct.
      functions = self._higher_order_tape_functions.get(
          cache_key, None)
      if functions is None:
        functions = _HigherOrderTapeGradientFunctions(
            self._func_graph, self._attrs, self._garbage_collector,
            forwardprop_input_indices=input_tangents.indices,
            delayed_rewrite_functions=self._delayed_rewrite_functions,
            need_gradients_for_jvps=need_gradients_for_jvps)
        self._higher_order_tape_functions[cache_key] = functions
      return _ForwardBackwardCall(functions, args, input_tangents.tangents,
                                  tape_watching=True)
    # else possible_gradient_type == _POSSIBLE_GRADIENT_TYPES_NONE, meaning no
    # tape is recording.
    return _ForwardBackwardCall(
        self._delayed_rewrite_functions, args, input_tangents.tangents,
        tape_watching=False)

  def _build_call_outputs(self, result):
    """Maps the fdef output list to actual output structure.

    Args:
      result: Output lists defined by FunctionDef.
    Returns:
      The actual call output.
    """
    # TODO(jlchu): implement in C++.
    if self._func_graph.structured_outputs is None:
      return result

    if result:
      if self._ndarrays_list:
        return [np_arrays.tensor_to_ndarray(o) for o in result]
      elif self._ndarray_singleton:
        return np_arrays.tensor_to_ndarray(result[0])

    # Replace outputs with results, skipping over any 'None' values.
    outputs_list = nest.flatten(
        self._func_graph.structured_outputs, expand_composites=True)
    j = 0
    for i, o in enumerate(outputs_list):
      if o is not None:
        outputs_list[i] = result[j]
        j += 1
    ret = nest.pack_sequence_as(self._func_graph.structured_outputs,
                                outputs_list, expand_composites=True)
    return ret

  @property
  def _as_name_attr_list(self):
    """Returns a `NameAttrList` representing this function."""
    ret = attr_value_pb2.NameAttrList(name=self.name)
    for name, value in self._attrs.items():
      ret.attr[name].CopyFrom(value)
    return ret

  def _structured_signature_summary(self, default_values=False):
    """Returns a string summarizing this function's structured signature.

    Args:
      default_values: If true, then include default values in the signature.

    Returns:
      A `string`.
    """
    # Note: we can't just use self._funcion_spec.signature_summary(), because
    # that would show "_BOUND_VALUE" as the default value for all arguments.
    assert self._function_spec is not None
    arg_specs, kwarg_specs = self.structured_input_signature
    arg_names = list(self._function_spec.arg_names)

    # If an explicit input_signature is provided to @tf.function, then any
    # arguments with defaults that are not covered by that explicit signature
    # are simply dropped from the signature.
    # TODO(b/159639913) Look into whether dropping arguments with default values
    # from the signature is the right thing to do.
    arg_names = arg_names[:len(arg_specs)]

    if default_values:
      for i in range(len(arg_names)):
        if not _contains_type_spec(arg_specs[i]):
          arg_names[i] += "={}".format(arg_specs[i])
    if kwarg_specs:
      arg_names.append("*")
      for name, spec in kwarg_specs.items():
        arg_names.append(name)
        if default_values and not _contains_type_spec(spec):
          arg_names[-1] += "={}".format(spec)
    signature = "{}({})".format(self._func_graph.name, ", ".join(arg_names))

    return signature

  def _flat_signature_summary(self):
    """Returns a string summarizing this function's flat signature."""
    assert self._arg_keywords is not None
    assert self._num_positional_args is not None
    arg_names = self._arg_keywords
    if self._num_positional_args > len(arg_names):
      arg_names.extend(
          "<arg{}>".format(i + 1)
          for i in range(len(arg_names), self._num_positional_args))
    return "{}({})".format(self._func_graph.name, ", ".join(arg_names))

  def pretty_printed_signature(self, verbose=True):
    """Returns a string summarizing the signature of this concrete function."""
    if not verbose:
      return self._structured_signature_summary(default_values=True)

    def pretty_print_spec(spec):
      """Returns a string describing the spec for a single argument."""
      if isinstance(spec, tensor_spec.TensorSpec):
        return "{} Tensor, shape={}".format(spec.dtype.name, spec.shape)
      elif nest.is_sequence(spec):
        pieces = nest.flatten(spec, expand_composites=False)
        markers = [_Marker("<{}>".format(i + 1)) for i in range(len(pieces))]
        structure = nest.pack_sequence_as(spec, markers)
        # Ensure dictionaries are sorted by key (for determinism)
        result = pprint.pformat(structure, width=10000)
        for (marker, piece) in zip(markers, pieces):
          result += "\n      {}: {}".format(marker, pretty_print_spec(piece))
        return result
      else:
        return repr(spec)

    lines = [self._structured_signature_summary(default_values=True)]
    arg_specs, kwarg_specs = self.structured_input_signature
    names = list(self._function_spec.arg_names)

    # If an explicit input_signature is provided to @tf.function, then any
    # arguments with defaults that are not covered by that explicit signature
    # are simply dropped from the signature.
    # TODO(b/159639913) Look into whether dropping arguments with default values
    # from the signature is the right thing to do.
    names = names[:len(arg_specs)]

    names.extend(sorted(kwarg_specs))
    specs = list(arg_specs) + list(kwarg_specs.values())
    # note: we can skip bound args, since we already displayed thier bound
    # value in the signature summary.
    arg_details = []
    for (name, spec) in zip(names, specs):
      if _contains_type_spec(spec):
        arg_details.append("    {}: {}".format(name, pretty_print_spec(spec)))
    if arg_details:
      lines.append("  Args:")
      lines.extend(arg_details)
    lines.append("  Returns:")
    lines.append("    {}".format(
        pretty_print_spec(
            nest.map_structure(type_spec.type_spec_from_value,
                               self.structured_outputs))))

    return "\n".join(lines)

  def __repr__(self):
    if self._function_spec is not None:
      return "<ConcreteFunction {} at 0x{:X}>".format(
          self.pretty_printed_signature(verbose=False), id(self))
    elif not (self._num_positional_args is None or self._arg_keywords is None):
      return "<ConcreteFunction {} at 0x{:X}>".format(
          self._flat_signature_summary(), id(self))
    else:
      return object.__repr__(self)

  def __str__(self):
    if self._function_spec is not None:
      return "ConcreteFunction {}".format(self.pretty_printed_signature())
    else:
      return self.__repr__()


_pywrap_utils.RegisterType("Tensor", ops.Tensor)
_pywrap_utils.RegisterType("EagerTensor", ops.EagerTensor)
_pywrap_utils.RegisterType("IndexedSlices", ops.IndexedSlices)


def _deterministic_dict_values(dictionary):
  return tuple(dictionary[key] for key in sorted(dictionary))


class FunctionSpec(object):
  """Specification of how to bind arguments to a function."""

  @staticmethod
  def from_function_and_signature(python_function,
                                  input_signature,
                                  is_pure=False,
                                  experimental_follow_type_hints=False):
    """Create a FunctionSpec instance given a python function and signature.

    Args:
      python_function: a function to inspect
      input_signature: a signature of the function (None, if variable)
      is_pure: if True all input arguments (including variables and constants)
      will be converted to tensors and no variable changes allowed.
      experimental_follow_type_hints: see `tf.function`

    Returns:
      instance of FunctionSpec
    """
    fullargspec = tf_inspect.getfullargspec(python_function)
    # Treat a wrapped partial function as a special case. For all arguments that
    # were overridden with keywords in the partial:
    #   - remove the corresponding arguments,
    #   - remove the corresponding keywords.
    _, unwrapped = tf_decorator.unwrap(python_function)
    # TODO(b/131153379): Consider Python3's fullargspec.kwonlyargs and
    # fullargspec.kwonlydefaults.
    if isinstance(unwrapped, functools.partial):
      # Also consider the Python3 case with kwonlydefaults.
      if fullargspec.defaults or fullargspec.kwonlydefaults:
        new_defaults = fullargspec.defaults
        new_args = fullargspec.args
        if fullargspec.defaults:
          # To be able to canonicalize the function properly, we want to ignore
          # default values that are overridden via a partial kwarg. For example:
          #
          #   def func(a, b, c, d=5, e=7):
          #     return a, b, c, d, e
          #   p_func = functools.partial(tf.function(func, 10, e=9))
          #
          # Here we want to drop from the defaults the parameter `e`. If we
          # forwarded the call to the partial function with a default for `e`
          # we would get an error for passing two values for one parameter.
          #
          # Note that this has a limitation: we can only override parameters at
          # the end of the parameter list.
          #
          # In this case we want to end up with 3 arguments (b, c, d) and 1
          # default value (5). We do this by constructing a mask where 0 stands
          # for a value that was overridden by a partial kwarg. The seemingly
          # complicated logic below does just that - for arguments (b, c, d, e)
          # we would get a mask (1, 1, 1, 0).
          old_args = fullargspec.args
          old_defaults = fullargspec.defaults

          no_default = object()
          num_args_without_defaults = len(old_args) - len(old_defaults)
          left_padding = tuple([no_default] * num_args_without_defaults)

          args_with_defaults = zip(old_args, left_padding + old_defaults)

          # Create a mask where 0 stands for args that had a partial kwarg
          # defined.
          non_keyword_defaults_mask = [
              0 if key in unwrapped.keywords else 1 for key in old_args
          ]
          # Keep only arguments and defaults that were not kwargs of partial.
          new_args_with_defaults = list(
              itertools.compress(args_with_defaults, non_keyword_defaults_mask))
          # Keep all args.
          new_args = [arg for arg, _ in new_args_with_defaults]
          # Keep only real default values.
          new_defaults = [
              default for _, default in new_args_with_defaults
              if default is not no_default
          ]
        fullargspec = tf_inspect.FullArgSpec(
            args=new_args,
            varargs=fullargspec.varargs,
            varkw=fullargspec.varkw,
            defaults=new_defaults,
            kwonlyargs=[],
            kwonlydefaults={},
            annotations=fullargspec.annotations)
    is_method = tf_inspect.ismethod(python_function)

    # Get the function's name.  Remove functools.partial wrappers if necessary.
    while isinstance(python_function, functools.partial):
      python_function = python_function.func
    name = getattr(python_function, "__name__", "f")

    return FunctionSpec(
        fullargspec,
        is_method,
        input_signature,
        is_pure=is_pure,
        experimental_follow_type_hints=experimental_follow_type_hints,
        name=name)

  def __init__(self,
               fullargspec,
               is_method,
               input_signature,
               is_pure=False,
               experimental_follow_type_hints=False,
               name=None):
    """Constructs a FunctionSpec describing a python function.

    Args:
      fullargspec: `tf_inspect.FullArgSpec` object describing the function.
      is_method: True if the function is a method.
      input_signature: a signature of the function (None, if variable)
      is_pure: if True all input arguments (including variables and constants)
        will be converted to tensors and no variable changes allowed.
      experimental_follow_type_hints: see `tf.function`.
      name: Name of the function
    """
    self._fullargspec = fullargspec
    self._is_method = is_method
    self._is_pure = is_pure
    self._experimental_follow_type_hints = experimental_follow_type_hints

    # TODO(edloper): Include name when serializing for SavedModel?
    self._name = name or "f"

    if self._is_method:
      # Remove `self`: default arguments shouldn't be matched to it.
      # TODO(b/127938157): Should this error out if there is no arg to
      # be removed?
      args = fullargspec.args[1:]
    else:
      args = fullargspec.args

    # A cache mapping from argument name to index, for canonicalizing
    # arguments that are called in a keyword-like fashion.
    self._args_to_indices = {arg: i for i, arg in enumerate(args)}
    self._arg_names = args

    # A cache mapping from arg index to default value, for canonicalization.
    default_values = fullargspec.defaults
    offset = len(args) - len(default_values or [])
    self._arg_indices_to_default_values = {
        offset + index: default
        for index, default in enumerate(default_values or [])
    }
    if input_signature is None:
      self._input_signature = None
    else:
      if set(fullargspec.kwonlyargs) - set(fullargspec.kwonlydefaults or ()):
        raise ValueError("Cannot define a TensorFlow function from a Python "
                         "function with keyword-only arguments when "
                         "input_signature is provided.")

      if not isinstance(input_signature, (tuple, list)):
        raise TypeError("input_signature must be either a tuple or a "
                        "list, received " + str(type(input_signature)))

      self._input_signature = tuple(input_signature)
      self._flat_input_signature = tuple(nest.flatten(input_signature,
                                                      expand_composites=True))

  @property
  def fullargspec(self):
    return self._fullargspec

  @property
  def is_method(self):
    return self._is_method

  @property
  def args_to_indices(self):
    return self._args_to_indices

  @property
  def kwargs_to_include(self):
    return self._kwargs_to_include

  @property
  def input_signature(self):
    return self._input_signature

  @property
  def flat_input_signature(self):
    return self._flat_input_signature

  @property
  def is_pure(self):
    return self._is_pure

  @property
  def arg_names(self):
    return self._arg_names

  @property
  def vararg_name(self):
    return self._fullargspec.varargs

  @property
  def varkw_name(self):
    return self._fullargspec.varkw

  def signature_summary(self, default_values=False):
    """Returns a string summarizing this function's signature.

    Args:
      default_values: If true, then include default values in the signature.

    Returns:
      A `string`.
    """
    args = list(self._arg_names)
    if default_values:
      for (i, default) in self._arg_indices_to_default_values.items():
        args[i] += "={}".format(default)
    if self._fullargspec.kwonlyargs:
      args.append("*")
      for arg_name in self._fullargspec.kwonlyargs:
        args.append(arg_name)
        if default_values and arg_name in self._fullargspec.kwonlydefaults:
          args[-1] += "={}".format(self._fullargspec.kwonlydefaults[arg_name])
    return "{}({})".format(self._name, ", ".join(args))

  def _convert_variables_to_tensors(self, args, kwargs):
    args = [ops.convert_to_tensor(x) for x in args]
    kwargs = {kw: ops.convert_to_tensor(x) for kw, x in kwargs.items()}
    return tuple(args), kwargs

  def _convert_annotated_args_to_tensors(self, args, kwargs):
    """Attempts to autobox arguments annotated as tf.Tensor."""
    if self.input_signature is not None:
      return

    args = list(args)
    for i, arg in enumerate(args):
      # See
      # https://docs.python.org/3/library/inspect.html#inspect.getfullargspec
      if i < len(self._fullargspec.args):
        arg_annotation = self._fullargspec.annotations.get(
            self._fullargspec.args[i])
        # TODO(rahulkamat): Change to TensorLike (here ans below).
        if arg_annotation == ops.Tensor:
          args[i] = ops.convert_to_tensor(arg)
      else:
        varargs_annotation = self._fullargspec.annotations.get(
            self._fullargspec.varargs)
        if varargs_annotation == ops.Tensor:
          args[i] = ops.convert_to_tensor(arg)

    for kw, v in kwargs.items():
      if kw in self._fullargspec.kwonlyargs:
        kwonlyarg_annotation = self._fullargspec.annotations.get(kw)
        if kwonlyarg_annotation == ops.Tensor:
          kwargs[kw] = ops.convert_to_tensor(v)
      elif self._fullargspec.varkw is not None:
        varkw_annotation = self._fullargspec.annotations.get(
            self._fullargspec.varkw)
        if kw in self._fullargspec.args:
          arg_annotation = self._fullargspec.annotations.get(kw)
          if arg_annotation == ops.Tensor:
            kwargs[kw] = ops.convert_to_tensor(v)
        elif varkw_annotation == ops.Tensor:
          kwargs[kw] = ops.convert_to_tensor(v)

    return tuple(args), kwargs

  def canonicalize_function_inputs(self, *args, **kwargs):
    """Canonicalizes `args` and `kwargs`.

    Canonicalize the inputs to the Python function using a `FunctionSpec`
    instance. In particular, we parse the varargs and kwargs that the
    original function was called with into a tuple corresponding to the
    Python function's positional (named) arguments and a dictionary
    corresponding to its kwargs.  Missing default arguments are added.

    If this `FunctionSpec` has an input signature, then it is used to convert
    arguments to tensors; otherwise, any inputs containing numpy arrays are
    converted to tensors.

    Additionally, any inputs containing numpy arrays are converted to Tensors.

    Args:
      *args: The varargs this object was called with.
      **kwargs: The keyword args this function was called with.

    Returns:
      A canonicalized ordering of the inputs, as well as full and filtered
      (Tensors and Variables only) versions of their concatenated flattened
      representations, represented by a tuple in the form (args, kwargs,
      flat_args, filtered_flat_args). Here: `args` is a full list of bound
      arguments, and `kwargs` contains only true keyword arguments, as opposed
      to named arguments called in a keyword-like fashion.

    Raises:
      ValueError: If a keyword in `kwargs` cannot be matched with a positional
        argument when an input signature is specified, or when the inputs
        do not conform to the input signature.
    """
    if self._is_pure:
      args, kwargs = self._convert_variables_to_tensors(args, kwargs)
    if self._experimental_follow_type_hints:
      args, kwargs = self._convert_annotated_args_to_tensors(args, kwargs)
    if self._input_signature is not None:
      if len(args) > len(self._input_signature):
        raise TypeError("{} takes {} positional arguments (as specified by the "
                        "input_signature) but {} were given".format(
                            self.signature_summary(),
                            len(self._input_signature), len(args)))
      for arg in six.iterkeys(kwargs):
        index = self._args_to_indices.get(arg, None)
        if index is None:
          raise TypeError("{} got unexpected keyword argument `{}`".format(
              self.signature_summary(), arg))
        if index >= len(self._input_signature):
          raise TypeError(
              "{} got keyword argument `{}` that was not included in "
              "input_signature".format(self.signature_summary(), arg))

    if not kwargs:
      inputs = args
      if self._arg_indices_to_default_values:
        try:
          inputs += tuple(
              self._arg_indices_to_default_values[i]
              for i in range(len(args), len(self._arg_names)))
        except KeyError:
          missing_args = [
              self._arg_names[i]
              for i in range(len(args), len(self._arg_names))
              if i not in self._arg_indices_to_default_values
          ]
          raise TypeError("{} missing required arguments: {}".format(
              self.signature_summary(), ", ".join(missing_args)))

      if self._fullargspec.kwonlydefaults:
        kwargs.update(self._fullargspec.kwonlydefaults)
    else:
      # Maps from index of arg to its corresponding value, according to `args`
      # and `kwargs`; seeded with the default values for the named args that
      # aren't in `args`.
      arg_indices_to_values = {
          index: default for index, default in six.iteritems(
              self._arg_indices_to_default_values) if index >= len(args)
      }
      consumed_args = []
      for arg, value in six.iteritems(kwargs):
        index = self._args_to_indices.get(arg, None)
        if index is not None:
          if index < len(args):
            raise TypeError("{} got two values for argument '{}'".format(
                self.signature_summary(), arg))
          arg_indices_to_values[index] = value
          consumed_args.append(arg)
      for arg in consumed_args:
        # After this loop, `kwargs` will only contain keyword_only arguments,
        # and all positional_or_keyword arguments have been moved to `inputs`.
        kwargs.pop(arg)
      inputs = args + _deterministic_dict_values(arg_indices_to_values)

      if kwargs and self._input_signature is not None:
        raise TypeError(
            "{} got unexpected keyword arguments: {}\n(Cannot define a "
            "TensorFlow function from a Python function with keyword arguments "
            "when input_signature is provided.)".format(
                self.signature_summary(), ", ".join(kwargs)))

      if self._fullargspec.kwonlydefaults:
        for (kwarg, default) in self._fullargspec.kwonlydefaults.items():
          kwargs.setdefault(kwarg, default)

    if self._input_signature is None:
      inputs, flat_inputs, filtered_flat_inputs = _convert_numpy_inputs(inputs)
      kwargs, flat_kwargs, filtered_flat_kwargs = _convert_numpy_inputs(kwargs)
      return (inputs, kwargs, flat_inputs + flat_kwargs,
              filtered_flat_inputs + filtered_flat_kwargs)
    else:
      assert not kwargs
      inputs, flat_inputs, filtered_flat_inputs = _convert_inputs_to_signature(
          inputs, self._input_signature, self._flat_input_signature)
      return inputs, {}, flat_inputs, filtered_flat_inputs


def _as_ndarray(value):
  """Converts value to an ndarray, assumes _is_ndarray(value)."""
  # TODO(tomhennigan) Support __array_interface__ too.
  return value.__array__()


def _is_ndarray(value):
  """Tests whether the given value is an ndarray (and not a TF tensor/var)."""
  # TODO(tomhennigan) Support __array_interface__ too.
  return hasattr(value, "__array__") and not (
      isinstance(value, ops.Tensor)
      or isinstance(value, resource_variable_ops.BaseResourceVariable)
      or hasattr(value, "_should_act_as_resource_variable")

      # For legacy reasons we do not automatically promote Numpy strings.
      or isinstance(value, np.str_)
      # NumPy dtypes have __array__ as unbound methods.
      or isinstance(value, type)
      # CompositeTensors should be flattened instead.
      or isinstance(value, composite_tensor.CompositeTensor))


def _convert_numpy_inputs(inputs):
  """Convert numpy array inputs to tensors."""
  # We assume that any CompositeTensors have already converted their components
  # from numpy arrays to Tensors, so we don't need to expand composites here for
  # the numpy array conversion. Instead, we do so because the flattened inputs
  # are eventually passed to ConcreteFunction()._call_flat, which requires
  # expanded composites.
  flat_inputs = nest.flatten(inputs, expand_composites=True)

  # Check for NumPy arrays in arguments and convert them to Tensors.
  # TODO(nareshmodi): Skip ndarray conversion to tensor altogether, perhaps
  # finding a way to store them directly in the cache key (currently not
  # possible since ndarrays are not hashable).
  need_packing = False
  filtered_flat_inputs = []
  for index, value in enumerate(flat_inputs):
    if isinstance(value,
                  (ops.Tensor, resource_variable_ops.BaseResourceVariable)):
      filtered_flat_inputs.append(value)
    elif hasattr(value, "__array__") and not (
        hasattr(value, "_should_act_as_resource_variable") or
        isinstance(value, (np.str_, type, composite_tensor.CompositeTensor))):
      # This case is equivalent to _is_ndarray(value) == True
      a = _as_ndarray(value)
      if not isinstance(a, np.ndarray):
        raise TypeError("The output of __array__ must be an np.ndarray "
                        "(got {} from {}).".format(type(a), type(value)))
      flat_inputs[index] = constant_op.constant(a)
      filtered_flat_inputs.append(flat_inputs[index])
      need_packing = True
  if need_packing:
    return (nest.pack_sequence_as(
        structure=inputs, flat_sequence=flat_inputs,
        expand_composites=True), flat_inputs, filtered_flat_inputs)
  else:
    return inputs, flat_inputs, filtered_flat_inputs


def _convert_inputs_to_signature(inputs, input_signature, flat_input_signature):
  """Convert inputs to pass into a function with an explicit signature."""

  def format_error_message(inputs, input_signature):
    return ("  inputs: (\n" + "    " + ",\n    ".join(str(i) for i in inputs) +
            ")\n" + "  input_signature: (\n" + "    " +
            ",\n    ".join(str(i) for i in input_signature) + ")")

  try:
    flatten_inputs = nest.flatten_up_to(
        input_signature,
        inputs[:len(input_signature)],
        expand_composites=True,
        check_types=False)  # lists are convert to tuples for `tf.data`.
  except ValueError:
    raise ValueError("Structure of Python function inputs does not match "
                     "input_signature:\n%s" %
                     format_error_message(inputs, input_signature))

  need_packing = False
  for index, (value, spec) in enumerate(zip(flatten_inputs,
                                            flat_input_signature)):
    if (isinstance(spec, tensor_spec.TensorSpec) and
        not _pywrap_utils.IsTensor(value)):
      try:
        flatten_inputs[index] = ops.convert_to_tensor(
            value, dtype_hint=spec.dtype)
        need_packing = True
      except ValueError:
        raise ValueError("When input_signature is provided, all inputs to "
                         "the Python function must be convertible to "
                         "tensors:\n%s" %
                         format_error_message(inputs, input_signature))

  if any(not spec.is_compatible_with(other) for spec, other in zip(
      flat_input_signature,
      flatten_inputs)):
    raise ValueError("Python inputs incompatible with input_signature:\n%s" %
                     format_error_message(inputs, input_signature))

  if need_packing:
    inputs = nest.pack_sequence_as(
        structure=input_signature,
        flat_sequence=flatten_inputs,
        expand_composites=True)

  flat_inputs = nest.flatten(inputs, expand_composites=True)

  return (inputs, flat_inputs, [
      t for t in flat_inputs
      if isinstance(t, (ops.Tensor, resource_variable_ops.BaseResourceVariable))
  ])


class FunctionCache(object):
  """A lightweight container for cached functions.
  """

  __slots__ = [
      "missed", "primary", "arg_relaxed_specs", "arg_relaxed",
      "_garbage_collectors"
  ]

  def __init__(self):
    # The set of functions that have been missed; entries are CacheKey with
    # input_signature `None` (e.g. a "call context key")
    self.missed = set()
    # The primary cache, mapping a fully shaped CacheKey to a function.
    self.primary = collections.OrderedDict()
    # A cache key lookup, mapping a CacheKey generated without shape info to a
    # flat list of `TypeSpec`s with relaxed shapes (one for each flattened
    # argument). Arguments that are not Tensors or `CompositeTensor`s contain a
    # `None` for the corresponding relaxed spec.
    self.arg_relaxed_specs = collections.OrderedDict()
    # The secondary cache, mapping a CacheKey generated without shape info to a
    # function.
    self.arg_relaxed = collections.OrderedDict()
    # All OrderedDicts require manual garbage collection.
    self._garbage_collectors = [
        _FunctionGarbageCollector(self.primary),
        _FunctionGarbageCollector(self.arg_relaxed),
        _FunctionGarbageCollector(self.arg_relaxed_specs)]

  def all_values(self):
    """A set of all `ConcreteFunction` instances held by this cache."""
    return set(self.primary.values()) | set(self.arg_relaxed.values())


class Function(object):
  """Wrapper class for the graph functions defined for a Python function.

  See the documentation for `defun` for more information on the semantics of
  defined functions.

  `Function` class is thread-compatible meaning that minimal usage of defuns
  (defining and calling) is thread-safe, but if users call other methods or
  invoke the base `python_function` themselves, external synchronization is
  necessary.
  In addition, Function is not reentrant, so recursive functions need to call
  the wrapped function, not the wrapper.
  """

  def __init__(self,
               python_function,
               name,
               input_signature=None,
               attributes=None,
               autograph=True,
               autograph_options=None,
               experimental_relax_shapes=False,
               capture_by_value=None,
               experimental_compile=None,
               experimental_follow_type_hints=False):
    """Initializes a `Function`.

    Args:
      python_function: the function to be wrapped.
      name: the name given to it.
      input_signature: a possibly nested sequence of `TensorSpec` objects
        specifying the input signature of this function. If `None`, a separate
        function is instantiated for each inferred input signature.
      attributes: dict, extra keyword arguments that will be added as attribute
        of the function.
      autograph: whether to use autograph to compile
        `python_function`. See https://www.tensorflow.org/guide/autograph for
        more information.
      autograph_options: Experimental knobs to control behavior
        `when autograph=True`. See https://www.tensorflow.org/guide/autograph
        for more information.
      experimental_relax_shapes: When true, argument shapes may be relaxed to
        avoid unnecessary retracing.
      capture_by_value: Experimental. Whether to capture resource variables by
        value or reference. If None, will inherit from a parent context or
        default to False.
      experimental_compile: Force-compile the function with XLA, cf.
        def_function.Function doc on experimental_compile.
      experimental_follow_type_hints: See the documentation for `tf.function`.

    Raises:
      ValueError: if `input_signature` is not None and the `python_function`'s
        argspec has keyword arguments.
    """
    self._python_function = python_function
    pure_function = attributes and IMPLEMENTS_ATTRIBUTE_NAME in attributes
    self._function_spec = FunctionSpec.from_function_and_signature(
        python_function,
        input_signature,
        is_pure=pure_function,
        experimental_follow_type_hints=experimental_follow_type_hints)
    self._name = name
    self._autograph = autograph
    self._autograph_options = autograph_options
    self._experimental_relax_shapes = experimental_relax_shapes
    self._function_cache = FunctionCache()
    self._function_attributes = attributes or {}
    self._capture_by_value = capture_by_value
    self.tracing_count = 0
    if self.input_signature is not None:
      self._hashable_input_signature = _make_input_signature_hashable(
          self.flat_input_signature)

    self._lock = threading.Lock()
    # _descriptor_cache is a of instance of a class to an instance-specific
    # `Function`, used to make sure defun-decorated methods create different
    # functions for each instance.
    self._descriptor_cache = weakref.WeakKeyDictionary()
    self._experimental_compile = experimental_compile
    self._experimental_follow_type_hints = experimental_follow_type_hints

    # A boolean indicating whether the function has been traced with
    # distribution strategy.
    self._traced_with_distribution_strategy = False

  def __call__(self, *args, **kwargs):
    """Calls a graph function specialized to the inputs."""
    with self._lock:
      (graph_function,
       filtered_flat_args) = self._maybe_define_function(args, kwargs)
    return graph_function._call_flat(
        filtered_flat_args, captured_inputs=graph_function.captured_inputs)  # pylint: disable=protected-access

  @property
  def python_function(self):
    """Returns the wrapped Python function."""
    return self._python_function  # pylint: disable=protected-access

  @property
  def function_spec(self):
    return self._function_spec

  @property
  def input_signature(self):
    """Returns the input signature."""
    return self._function_spec.input_signature

  @property
  def flat_input_signature(self):
    """Returns the flattened input signature."""
    return self._function_spec.flat_input_signature

  def _get_concrete_function_internal_garbage_collected(self, *args, **kwargs):
    """Returns a concrete function which cleans up its graph function."""
    if self.input_signature:
      args, kwargs = None, None
    with self._lock:
      graph_function, _ = self._maybe_define_function(args, kwargs)
    return graph_function

  def _get_concrete_function_internal(self, *args, **kwargs):
    """Bypasses error checking when getting a graph function."""
    graph_function = self._get_concrete_function_internal_garbage_collected(
        *args, **kwargs)
    # We're returning this concrete function to someone, and they may keep a
    # reference to the FuncGraph without keeping a reference to the
    # ConcreteFunction object. So we won't clean up the reference cycles
    # manually and instead will leave them to Python's garbage collector.
    graph_function._garbage_collector.release()  # pylint: disable=protected-access
    return graph_function

  def _get_concrete_function_garbage_collected(self, *args, **kwargs):
    """Returns a `ConcreteFunction` specialized to inputs and execution context.

    Unlike `get_concrete_function(...)`, the graph will be deleted when the
    returned function is deleted.  It's useful to avoid creating a reference
    cycle when you know for sure that the graph will be no longer used without
    the returned function.

    Args:
      *args: inputs to specialize on.
      **kwargs: inputs to specialize on.
    """
    if self.input_signature:
      if kwargs:
        raise ValueError("Cannot define a TensorFlow function from a Python "
                         "function with keyword arguments when "
                         "input_signature is provided.")
      if args:
        # If args are provided, they must match the input signature.
        if not is_same_structure(self.input_signature, args):
          raise ValueError("Structure of Python function inputs does not match "
                           "input_signature.")
        flat_inputs = nest.flatten(args, expand_composites=True)
        if any(not isinstance(arg, (ops.Tensor, tensor_spec.DenseSpec,
                                    resource_variable_ops.BaseResourceVariable))
               for arg in flat_inputs):
          raise ValueError("When input_signature is provided, all inputs to "
                           "the Python function must be Tensors, Variables, "
                           "tf.TensorSpec or tf.VariableSpec objects.")
        if any(not spec.is_compatible_with(other)
               for spec, other in zip(self.flat_input_signature, flat_inputs)):
          raise ValueError("Python inputs incompatible with input_signature: "
                           "inputs (%s), input_signature (%s)" %
                           (str(args), str(self.input_signature)))
      args, kwargs = None, None
    with self._lock:
      graph_function, _ = self._maybe_define_function(args, kwargs)
      seen_names = set()
      captured = object_identity.ObjectIdentitySet(
          graph_function.graph.internal_captures)
      # pylint: disable=protected-access
      graph_function._arg_keywords = []
      prefix_counts = {}
      # pylint: enable=protected-access
      num_positional = 0
      for arg in graph_function.graph.inputs:
        if arg in captured:
          break
        num_positional += 1
        user_arg_name = compat.as_str(arg.op.get_attr("_user_specified_name"))
        proposal = user_arg_name
        while proposal in seen_names:
          index = prefix_counts.get(user_arg_name, 1)
          proposal = "{}_{}".format(user_arg_name, index)
          prefix_counts[user_arg_name] = index + 1
        seen_names.add(proposal)
        graph_function._arg_keywords.append(proposal)  # pylint: disable=protected-access
      # Anything can be a positional argument, in the same order as .inputs
      graph_function._num_positional_args = num_positional  # pylint: disable=protected-access
      return graph_function

  def get_concrete_function(self, *args, **kwargs):
    """Returns a `ConcreteFunction` specialized to inputs and execution context.

    Args:
      *args: inputs to specialize on.
      **kwargs: inputs to specialize on.
    """
    graph_function = self._get_concrete_function_garbage_collected(
        *args, **kwargs)
    graph_function._garbage_collector.release()  # pylint: disable=protected-access
    return graph_function

  def __get__(self, instance, owner):
    """Makes it possible to defun instance methods."""
    del owner
    # `instance` here is the instance that this `Function` was accessed through
    # e.g., for
    #
    #   class Foo(object):
    #
    #     @function.defun
    #     def bar(self):
    #       ...
    #
    #   foo = Foo()
    #   foo.bar()  # `foo.bar` is a `Function` instance
    #
    # then `instance` will be `foo` (and `owner` will be `Foo`).  We create a
    # new instance of `Function` here to allow different instances each
    # to create variables once, thereby allowing methods to be decorated with
    # defun. Keeps a cache to avoid retracing the function every time the
    # descriptor is accessed.
    if instance not in self._descriptor_cache:
      if instance is None:
        return self
      # If there is no instance-specific `Function` in the cache, we construct
      # an instance-specific `Function` that uses a weak reference to the
      # instance (so that the instance will be correctly gc'd).

      # And finally add the wrapped function to the description cache
      self._descriptor_cache[instance] = class_method_to_instance_method(
          self, instance)

    # Return the cached `Function` for the instance
    return self._descriptor_cache[instance]

  def _cache_key(self, args, kwargs, cache_key_context,
                 include_tensor_ranks_only=False):
    """Computes the cache key given inputs and execution context."""
    if self.input_signature is None:
      inputs = (args, kwargs) if kwargs else args
      input_signature = pywrap_tfe.TFE_Py_EncodeArg(inputs,
                                                    include_tensor_ranks_only)
      hashable_input_signature = _make_input_signature_hashable(input_signature)
    else:
      del args, kwargs
      assert not include_tensor_ranks_only
      hashable_input_signature = self._hashable_input_signature

    if cache_key_context is None:
      cache_key_context = self._cache_key_context()

    (parent_graph, device_functions, colocation_stack, in_cross_replica_context,
     variable_policy, xla_context_id) = cache_key_context

    return CacheKey(hashable_input_signature, parent_graph, device_functions,
                    colocation_stack, in_cross_replica_context, variable_policy,
                    xla_context_id)

  def _cache_key_context(self):
    """Returns execution context."""
    ctx = context.context()

    # Don't need to open an init_scope if the _cache_key call is in eager mode
    # already.
    executing_eagerly = ctx.executing_eagerly()
    parent_graph = None
    xla_context_id = 0
    if not executing_eagerly:
      # We want to force function retracing for each different
      # XLAControlFlowContext, so add `xla_context_id` to the cache key.
      xla_context = _enclosing_xla_context()
      if xla_context is not None and \
            xla_context.RequiresUniqueFunctionRetracing():
        xla_context_id = id(xla_context)

      with ops.init_scope():
        # The graph, or whether we're executing eagerly, should be a part of the
        # cache key so we don't improperly capture tensors such as variables.
        executing_eagerly = ctx.executing_eagerly()
        parent_graph = None if executing_eagerly else ops.get_default_graph()

    # pylint: disable=protected-access
    default_graph = ops.get_default_graph()
    # TODO(b/117617952): The current distribution strategy will affect graph
    # building (e.g. accessing different variables from different devices) and
    # so requires retracing for each device.
    strategy_stack = default_graph._distribution_strategy_stack
    uses_distribution_strategy = (
        strategy_stack and
        strategy_stack[-1].strategy.extended._retrace_functions_for_each_device
    )
    if executing_eagerly:
      colocation_stack = ()
      if uses_distribution_strategy:
        device_functions = (pydev.merge_device(ctx.device_name),)
      else:
        device_functions = ()
    else:
      colocation_stack = tuple(default_graph._colocation_stack.peek_objs())
      if (uses_distribution_strategy
          or func_graph_module.device_stack_has_callable(
              default_graph._device_function_stack)):
        # Putting the device in the cache key ensures that call-site device
        # annotations are respected.
        device_functions = tuple(default_graph._device_functions_outer_to_inner)
      else:
        device_functions = ()

    in_cross_replica_context = False
    try:
      in_cross_replica_context = (strategy_stack[-1].replica_context is None)  # pylint: disable=protected-access
    except (AttributeError, IndexError):
      pass

    # If the function has been traced with a distribution strategy, it might
    # need to be retraced at saving time as DistributedVariable created under
    # distribution strategy may want different tracing behavior at training and
    # saving, e.g, it wants to resolve to the primary component at saving time,
    # but wants resolve to the component residing in the current device at
    # training time. We achieve this by adding variable_policy to the function
    # cache key.
    if save_context.in_save_context(
    ) and self._traced_with_distribution_strategy:
      variable_policy = (
          save_context.get_save_options().experimental_variable_policy)
    else:
      variable_policy = save_options.VariablePolicy.EXPAND_DISTRIBUTED_VARIABLES

    return (parent_graph, device_functions, colocation_stack,
            in_cross_replica_context, variable_policy, xla_context_id)

  def _create_graph_function(self, args, kwargs, override_flat_arg_shapes=None):
    """Create a `ConcreteFunction` from `args` and `kwargs`."""
    self.tracing_count += 1

    if self.input_signature is None:
      arglen = len(args)
    else:
      arglen = len(self.input_signature)
    base_arg_names = self._function_spec.arg_names[:arglen]
    num_missing_args = arglen - len(self._function_spec.arg_names)
    missing_arg_names = [self._function_spec.vararg_name] * num_missing_args
    # Produce a list of missing args of the form ["arg_0", "arg_1", ...],
    # where arg is based on the self._function_spec.vararg_name.
    missing_arg_names = [
        "%s_%d" % (arg, i) for i, arg in enumerate(missing_arg_names)
    ]
    arg_names = base_arg_names + missing_arg_names
    graph_function = ConcreteFunction(
        func_graph_module.func_graph_from_py_func(
            self._name,
            self._python_function,
            args,
            kwargs,
            self.input_signature,
            autograph=self._autograph,
            autograph_options=self._autograph_options,
            arg_names=arg_names,
            override_flat_arg_shapes=override_flat_arg_shapes,
            capture_by_value=self._capture_by_value),
        self._function_attributes,
        function_spec=self.function_spec,
        # Tell the ConcreteFunction to clean up its graph once it goes out of
        # scope. This is not the default behavior since it gets used in some
        # places (like Keras) where the FuncGraph lives longer than the
        # ConcreteFunction.
        shared_func_graph=False)
    return graph_function

  def _define_function_with_shape_relaxation(self, args, kwargs, flat_args,
<<<<<<< HEAD
                                             flat_kwargs, cache_key_context):
=======
                                             filtered_flat_args):
>>>>>>> b4b41617
    """Define a function, relaxing arg shapes to avoid unnecessary retracing."""
    flat_no_comp = nest.flatten((args, kwargs), expand_composites=False)

    any_composite_args = any(
        isinstance(x, composite_tensor.CompositeTensor) for x in flat_no_comp)

    # Build a cache key where TensorShapes include only rank information (and
    # not information about the size of each dimension).
    if not any_composite_args:
      rank_only_cache_key = self._cache_key(
          args, kwargs, cache_key_context, include_tensor_ranks_only=True)
    else:
      # For the rank-only cache key, replace any composite tensors with
      # shape-relaxed TypeSpecs.
      (cache_key_args, cache_key_kwargs) = nest.map_structure(
          _shape_relaxed_type_for_composite_tensor, (args, kwargs))
      rank_only_cache_key = self._cache_key(
          cache_key_args, cache_key_kwargs, cache_key_context,
          include_tensor_ranks_only=True)

    arg_specs = [_type_spec_for(x) for x in flat_no_comp]
    relaxed_arg_specs = self._function_cache.arg_relaxed_specs.get(
        rank_only_cache_key, None)
    relaxed_arg_function = self._function_cache.arg_relaxed.get(
        rank_only_cache_key, None)

    if (relaxed_arg_function is not None
        and all(_is_type_subset(x, y) for (x, y) in
                zip(relaxed_arg_specs, arg_specs))):
      return relaxed_arg_function, filtered_flat_args

    if relaxed_arg_specs is None:
      relaxed_arg_specs = arg_specs
    else:
      if len(arg_specs) != len(relaxed_arg_specs):
        raise RuntimeError("Expected arg_specs len to match "
                           "relaxed_arg_specs len: %d vs. %d"
                           % (len(arg_specs), len(relaxed_arg_specs)))
      relaxed_arg_specs = [
          x if x is None else x.most_specific_compatible_type(y)
          for (x, y) in zip(arg_specs, relaxed_arg_specs)]
    self._function_cache.arg_relaxed_specs[rank_only_cache_key] = (
        relaxed_arg_specs)
    relaxed_arg_shapes = [
        x if x is None else x.shape
        for x in nest.flatten(relaxed_arg_specs, expand_composites=True)]

    if any_composite_args:
      # Rebuild composite tensors with the relaxed TypeSpecs.  For example,
      # if a tf.data iterator is passed as an argument, then we need to relax
      # the TensorShapes in its element_spec.
      (relaxed_arg_specs, relaxed_kwarg_specs) = nest.pack_sequence_as(
          (args, kwargs), relaxed_arg_specs, expand_composites=False)
      (args, kwargs) = nest.pack_sequence_as(
          (relaxed_arg_specs, relaxed_kwarg_specs),
          flat_args,
          expand_composites=True)

    graph_function = self._create_graph_function(
        args, kwargs, override_flat_arg_shapes=relaxed_arg_shapes)
    self._function_cache.arg_relaxed[rank_only_cache_key] = graph_function

    return (graph_function, [
        t for t in nest.flatten((args, kwargs), expand_composites=True)
        if isinstance(t, (ops.Tensor,
                          resource_variable_ops.BaseResourceVariable))
    ])

  def _maybe_define_function(self, args, kwargs):
    """Gets a function for these inputs, defining it if necessary.

    `args` and `kwargs` can be None if this `Function` was created with an
    `input_signature`.

    Caller must hold self._lock.

    Args:
      args: The varargs for the Python function.
      kwargs: The keyword args for the Python function.

    Returns:
      A graph function corresponding to the input signature implied by args and
      kwargs, as well as filtered flattened inputs (only Tensors and Variables)
      that the object should be called with.

    Raises:
      ValueError: If inputs are incompatible with the input signature.
      TypeError: If the function inputs include non-hashable objects
      RuntimeError: If there's an internal bug (inconsistency) in handling
        shape relaxation retracing.
    """
    if self.input_signature is None or args is not None or kwargs is not None:
      args, kwargs, flat_args, filtered_flat_args = \
          self._function_spec.canonicalize_function_inputs(*args, **kwargs)
    else:
      flat_args, filtered_flat_args = [None], []

    cache_key_context = self._cache_key_context()
    cache_key = self._cache_key(args, kwargs, cache_key_context)

    try:
      hash(cache_key)
    except TypeError as e:
      raise TypeError(
          "Arguments supplied to `defun`-generated functions must be"
          " hashable.  Original error: %s" % e)

    graph_function = self._function_cache.primary.get(cache_key, None)
    if graph_function is not None:
      return graph_function, filtered_flat_args

    logging.vlog(1,
                 "Creating new FuncGraph for Python function %r (key: %r)",
                 self._python_function, cache_key)
    logging.vlog(2,
                 "Python function signature [args: %s] [kwargs: %s]",
                 args,
                 kwargs)

    # pylint: disable=protected-access
    call_context_key = cache_key._replace(input_signature=None)
    # pylint: disable=protected-access

    ag_status = (
        ag_ctx.Status.ENABLED if self._autograph else ag_ctx.Status.DISABLED)
    with ag_ctx.ControlStatusCtx(
        status=ag_status, options=self._autograph_options):

      # Build a function with shape relaxation retracing if:
      # 1. shape relaxation is explicitly enabled
      # and 2. there's no provided input signature
      # and 3. there's been a cache miss for this calling context
      if (self._experimental_relax_shapes
          and self.input_signature is None
          and call_context_key in self._function_cache.missed):
        return self._define_function_with_shape_relaxation(
<<<<<<< HEAD
            args, kwargs, flat_args, flat_kwargs, cache_key_context)
=======
            args, kwargs, flat_args, filtered_flat_args)
>>>>>>> b4b41617

      self._function_cache.missed.add(call_context_key)
      graph_function = self._create_graph_function(args, kwargs)
      self._function_cache.primary[cache_key] = graph_function

      if ops.get_default_graph()._distribution_strategy_stack:
        self._traced_with_distribution_strategy = True

      return graph_function, filtered_flat_args


def register(func, *args, **kwargs):
  """Register a specialization of a `Function` into the graph.

  This won't actually call the function with the inputs, and only put the
  function definition into graph. Register function with different input param
  will result into multiple version of functions registered in graph.

  Args:
    func: the `Function` instance that generated by a @defun
    *args: input arguments for the Python function.
    **kwargs: input keyword arguments for the Python function.

  Returns:
    a `ConcreteFunction` object specialized to inputs and execution context.

  Raises:
    ValueError: When the input function is not a defun wrapped python function.
  """
  if not isinstance(func, Function):
    raise ValueError("Only defun function is allowed to be registered. "
                     "Got type: %s" % type(func))
  concrete_func = func.get_concrete_function(*args, **kwargs)
  concrete_func.add_to_graph()
  concrete_func.add_gradient_functions_to_graph()
  return concrete_func


def validate_signature(signature):
  if any(not isinstance(arg, tensor_spec.DenseSpec)
         for arg in nest.flatten(signature, expand_composites=True)):
    raise TypeError("Invalid input_signature {}; input_signature must be "
                    "a possibly nested sequence of TensorSpec objects."
                    .format(signature))


def defun(func=None,
          input_signature=None,
          autograph=True,
          experimental_autograph_options=None,
          experimental_relax_shapes=False):
  """Compiles a Python function into a callable TensorFlow graph.

  `defun` (short for "define function") compiles a Python function
  composed of TensorFlow operations into a callable that executes a `tf.Graph`
  containing those operations. The callable produced by `defun` contains only
  the subgraph of TensorFlow operations that were executed when the Python
  function was called with a particular input signature, defined as a list
  of the shapes and dtypes of the Python function's Tensor-valued arguments and
  the values of its non-Tensor Python objects.

  When eager execution is enabled, the ability to create graphs from Python
  functions makes it possible to incrementally trade off debuggability and
  interactivity for performance.  Functions compiled with `defun` cannot be
  inspected with `pdb`; however, executing a graph
  generated by `defun` sometimes takes less time and memory than eagerly
  executing the corresponding Python function, since specifying computations as
  graphs allows for optimizations like automatic buffer reuse and
  parallelization among ops. Note that executing a `defun`-compiled function
  incurs a small constant overhead, so eagerly executing sufficiently small
  Python functions might take less time than executing their corresponding
  `defun`-generated graphs.

  For a Python function to be compatible with `defun`, all of its arguments must
  be hashable Python objects or lists thereof. The function itself may not
  modify the list/map structure of its arguments. Additionally, it must return
  zero or more `tf.Tensor` objects. If the Python function returns
  a `tf.Variable`, its compiled version will return the value of that variable
  as a `tf.Tensor`.

  Executing a graph generated by `defun` respects device annotations (i.e.,
  all `with tf.device` directives present in a Python function will also be
  present in its corresponding graph), but it is not yet possible to execute the
  generated graphs across multiple machines.

  _Example Usage_

  ```python
  import tensorflow as tf

  tf.compat.v1.enable_eager_execution()

  # A simple example.
  def f(x, y):
    return tf.reduce_mean(tf.multiply(x ** 2, 3) + y)

  g = tf.contrib.eager.defun(f)

  x = tf.constant([[2.0, 3.0]])
  y = tf.constant([[3.0, -2.0]])

  # `f` and `g` will return the same value, but `g` will be executed as a
  # TensorFlow graph.
  assert f(x, y).numpy() == g(x, y).numpy()

  # `defun` is capable of compiling Python functions that close over Python
  # objects, including Tensors and Variables.
  @tf.contrib.eager.defun
  def h():
    return f(x, y)

  assert (h().numpy() == f(x, y).numpy()).all()

  # `defun` automatically lifts variables out of the graphs it creates,
  # allowing you to compile the `call` methods of `tf.keras.layers.Layer` and
  # `tf.keras.Model` objects.
  class MyModel(tf.keras.Model):

    def __init__(self, keep_probability=0.2):
      super(MyModel, self).__init__()
      self.dense1 = tf.keras.layers.Dense(4, activation=tf.nn.relu)
      self.dense2 = tf.keras.layers.Dense(5, activation=tf.nn.softmax)
      self.keep_probability = keep_probability

    @tf.contrib.eager.defun
    def call(self, inputs, training=True):
      x = self.dense2(self.dense1(inputs))
      if training:
        return tf.nn.dropout(x, self.keep_probability)
      else:
        return x

  model = MyModel()
  model(x, training=True)  # executes a graph, with dropout
  model(x, training=False) # executes a graph, without dropout

  # `defun`-compiled functions are differentiable.
  optimizer = tf.compat.v1.train.GradientDescentOptimizer(learning_rate=0.01)
  with tf.GradientTape() as tape:
    outputs = model(x)
  gradient = tape.gradient(outputs, model.trainable_variables)
  optimizer.apply_gradients((grad, var) for grad, var in zip(gradient,
                            model.trainable_variables))
  ```

  When using `defun`, there are subtleties regarding inputs, Python control
  flow, and variable creation that one should be aware of. For concreteness, let
  `f` be a Python function that returns zero or more `tf.Tensor` objects and
  let `F = defun(f)`. `F` builds a graph for each unique input signature it
  sees, Python control flow is baked into graphs, and operations related to
  variable initialization are automatically lifted out of the graphs that `F`
  generates and placed in the eager context if executing eagerly or into an
  outer graph otherwise.

  _Input Signatures_

  By default, `F = tf.contrib.eager.defun(f)` instantiates a separate graph
  for every unique sequence of the shapes and dtypes of Tensor arguments and
  the values of Python objects it is invoked with. For example, calling
  `F(tf.random.uniform([2])` will execute a different graph than
  `F(tf.random.uniform([3])` because the two inputs have different shapes.
  The first time that `F(*args, **kwargs)` is called with a particular sequence
  of Tensor shapes and dtypes and Python values, it constructs a graph by
  tracing the execution of `f(*args, **kwargs)`; this graph is bound to an
  input signature inferred from `(*args, **kwargs)` and cached for future reuse.

  NumPy arrays passed as inputs to `F` are converted to `tf.Tensor` objects
  before being passed to `f`, and are treated as Tensors for caching. This
  allows a function to be called multiple times with NumPy arrays having
  different values but the same shape and dtype without re-tracing each time.

  `tf.contrib.eager.defun` caches graphs for your convenience, letting you
  define TensorFlow functions without explicitly specifying their signatures.
  However, this policy is conservative and potentially expensive; for example,
  when different invocations of your function have differently-shaped Tensor
  inputs, this policy might generate more graph functions than necessary. To
  eliminate such costs, `tf.contrib.eager.defun` allows you to supply an
  optional `input_signature` argument specifying the shapes and dtypes of the
  inputs. In particular, the shapes may be partially unspecified, with `None`s
  in the unknown dimensions.  When an input signature is provided,
  `tf.contrib.eager.defun` will only instantiate a single graph for the
  decorated Python function. The following is an example:

  ```python
  import tensorflow as tf

  # The first `TensorSpec` below describes the shape and dtype of `words`,
  # and the second describes the shape and dtype of `another_tensor`. Note that
  # the last dimension of the `words` `TensorSpec` is left unspecified.
  @tf.contrib.eager.defun(input_signature=[
    tf.contrib.eager.TensorSpec(shape=[50, 300, None], dtype=tf.float32),
    tf.contrib.eager.TensorSpec(shape=[300, 100], dtype=tf.float32)
  ])
  def my_sequence_model(words, another_tensor):
    ...

  # Note how the third dimension of the first input can vary freely.
  words = tf.random.uniform(([50, 300, 10])
  second_input = tf.random.uniform([300, 100])
  my_sequence_model(words, second_input)

  words = tf.random.uniform(([50, 300, 20])
  my_sequence_model(words, second_input)

  # Passing an input with an incompatible shape will raise an error.
  words = tf.random.uniform(([50, 100, 20])
  my_sequence_model(words, second_input)  # <---- This will raise an error.

  ```

  Python functions that are compiled with an `input_signature` must only accept
  Tensors as arguments and must not take unnamed keyword arguments (**kwargs).

  _Tracing_

  Be aware that because `F` only logs TensorFlow operations, all the other
  Python code that `f` executes will only shape the _construction_ of the graphs
  that `F` executes: the Python code won't be executed when the graphs
  themselves are executed, though it will be executed every time the Python
  function is traced (and a given Python function might be traced multiple
  times, once for each input signature it is invoked with). For example, whereas
  the Python function

  ```python
  import tensorflow as tf
  import numpy as np

  tf.compat.v1.enable_eager_execution()

  def add_noise():
    return tf.eye(5) + np.random.randn(5, 5)
  ```

  will return a different output everytime it is invoked, the compiled function
  `compiled = tf.contrib.eager.defun(add_noise)` will return the same value
  every time it is called, since a particular random offset generated by NumPy
  will be inserted into the graph as a TensorFlow constant. The solution is to
  replace the call to `np.random.randn` with `tf.random.normal((5, 5))`.

  _Python Side-Effects_

  A corollary of the previous discussion on tracing is the following: If a
  Python function `f` has Python side-effects, then executing `f` multiple times
  will not necessarily be semantically equivalent to executing `F =
  tf.contrib.eager.defun(f)` multiple times; this difference is due to the fact
  that `defun` only captures the subgraph of TensorFlow operations that is
  constructed when `f` is called in a graph-building context.

  _Python Control Flow_

  The structure of many machine learning computations depend upon whether one is
  training or validating, and it is common to nest specialized logic under `if
  training:` blocks. By mapping each input signature to a unique graph, `defun`
  lets users transparently compile such code, as the following code snippet
  demonstrates:

  ```python
  import tensorflow as tf

  tf.compat.v1.enable_eager_execution()

  @tf.contrib.eager.defun
  def lossy_matmul(W, x, training=True):
    outputs = tf.matmul(W, x)
    if training:
      outputs = tf.nn.dropout(outputs, keep_probability=0.2)
    return outputs

  W = tf.random.normal((3, 5))
  x = tf.random.normal((5, 1))

  # Executes a graph that applies dropout.
  lossy_outputs = lossy_matmul(W, x, training=True)

  # Executes a graph that does not apply dropout.
  exact_outputs = lossy_matmul(W, x, training=False)
  ```

  _TensorFlow Control Flow_

  When `autograph` is `True`, data-dependent control flow is allowed as well.
  Control flow statements that depend on `Tensor` values are staged into
  corresponding TensorFlow ops. For example, the following code will work as
  expected:

  ```python
  @tf.contrib.eager.defun
  def dynamic_rnn_loop(cell, seq):
    state, output = cell.zero_state()
    for input in seq:
      state, output = cell(input, state)
    return output
  ```

  For more information see `tf.autograph`.

  _Variables_

  TensorFlow operations related to variable creation and initialization are
  automatically lifted out of the graphs generated by `defun`. In practice, this
  implies that variable creation and initialization only happen the first time
  `F` is called, and that variables are reused every time thereafter. Many
  TensorFlow APIs, like `tf.keras.layers.Layer` objects, create variables the
  first time they are called and reuse them thereafter. Automatic variable
  lifting makes it possible to compile these APIs without extra effort, at the
  cost of introducing a discrepancy between the semantics of executing Python
  functions and their corresponding compiled functions. For example:

  ```python
  import tensorflow as tf

  tf.compat.v1.enable_eager_execution()

  def fn():
    x = tf.Variable(0.0)
    x.assign_add(1.0)
    return x.read_value()

  # `fn` is a Python function, so x is created, initialized, and destroyed upon
  # every invocation
  assert fn().numpy() == fn().numpy() == 1.0

  compiled = tf.contrib.eager.defun(fn)

  # Compiling `fn` with `defun` hoists all variables outside of the generated
  # graph, so initialization happens exactly once.
  assert compiled().numpy() == 1.0
  assert compiled().numpy() == 2.0
  ```

  Finally, because each input signature is bound to a unique graph, if your
  Python function constructs `tf.Variable` objects, then each graph constructed
  for that Python function will reference a unique set of variables. To
  circumvent this problem, we recommend against compiling Python functions that
  create `tf.Variable` objects. Instead, Python functions should either
  lexically close over `tf.Variable` objects or accept them as arguments,
  preferably encapsulated in an object-oriented container. If you must create
  variables inside your Python function and you want each graph generated for it
  to reference the same set of variables, add logic to your Python function that
  ensures that variables are only created the first time it is called and are
  reused for every subsequent invocation; note that this is precisely what
  `tf.keras.layers.Layer` objects do, so we recommend using them to represent
  variable-bearing computations whenever possible.

  Args:
    func: function to be compiled. If `func` is None, returns a
      decorator that can be invoked with a single argument - `func`. The
      end result is equivalent to providing all the arguments up front.
      In other words, defun(input_signature=...)(func) is equivalent to
      defun(func, input_signature=...). The former allows
      the following use case:
        @tf.contrib.eager.defun(input_signature=...)
        def foo(...):
          ...

    input_signature: A possibly nested sequence of
      `tf.contrib.eager.TensorSpec` objects specifying the shapes and dtypes of
      the Tensors that will be supplied to this function. If `None`, a separate
      function is instantiated for each inferred input signature.  If a
      signature is specified, every input to `func` must be a `Tensor`, and
      `func` cannot accept `**kwargs`.
    autograph: Whether `func` should be compiled before
      constructing the graph. See https://www.tensorflow.org/guide/autograph
      for more information.
    experimental_autograph_options: Experimental knobs (in the form of a tuple
      of tensorflow.autograph.Feature values) to control behavior when
      autograph=True.
    experimental_relax_shapes: When true, argument shapes may be relaxed to
      avoid unnecessary retracing.

  Returns:
     If `func` is not None, returns a callable that will execute the compiled
     function (and return zero or more `tf.Tensor` objects).
     If `func` is None, returns a decorator that, when invoked with a single
     `func` argument, returns a callable equivalent to the case above.

  Raises:
    TypeError: If `input_signature` is neither `None` nor a sequence of
      `tf.contrib.eager.TensorSpec` objects.
  """
  return defun_with_attributes(
      func=func,
      input_signature=input_signature,
      autograph=autograph,
      experimental_autograph_options=experimental_autograph_options,
      experimental_relax_shapes=experimental_relax_shapes)


def defun_with_attributes(func=None,
                          input_signature=None,
                          attributes=None,
                          autograph=True,
                          experimental_autograph_options=None,
                          experimental_compile=None,
                          experimental_relax_shapes=False,
                          experimental_follow_type_hints=False):
  """Compiles a Python function into a callable TensorFlow graph.

  This function supports adding extra function attributes. See detailed
  documentation in defun(). Currently this is not exposed in public API since we
  don't expect user to directly use attributes, and attribute won't work by
  itself. This assumption might change in future.

  Args:
    func: function to be compiled.
    input_signature: same as defun()'s input_signature.
    attributes: A dictionary of arguments which will be added to function def as
      attributes. Currently only support primitive types as value, and only
      allowlisted attribute name is allowed. Unallowlisted attribute name or
      unsupported value will result into ValueError. `func_name` is also one of
      the allowlisted argument which is a python string, and sets the name for
      this `ConcreteFunction` in the graph.
    autograph: same as defun()'s autograph.
    experimental_autograph_options: same as defun()'s
      experimental_autograph_options.
    experimental_compile: same as defun()'s experimental_compile.
    experimental_relax_shapes: same as defun()'s experimental_relax_shapes
    experimental_follow_type_hints: see `tf.function`.

  Returns:
    Same as the return value of defun, with attributes added to the function in
    graph.
  """
  if input_signature is not None:
    validate_signature(input_signature)

  # TODO(apassos): deal with captured global state. Deal with control flow.
  def decorated(function):
    try:
      if attributes:
        name = attributes.pop("func_name", function.__name__)
      else:
        name = function.__name__
    except AttributeError:
      name = "function"
    return tf_decorator.make_decorator(
        function,
        Function(
            function,
            name,
            input_signature=input_signature,
            attributes=attributes,
            autograph=autograph,
            autograph_options=experimental_autograph_options,
            experimental_compile=experimental_compile,
            experimental_relax_shapes=experimental_relax_shapes,
            experimental_follow_type_hints=experimental_follow_type_hints))

  # This code path is for the `foo = tfe.defun(foo, ...)` use case
  if func is not None:
    return decorated(func)

  # This code path is for the
  #
  # @tfe.defun(...)
  # def foo(...):
  #    ...
  #
  # use case, which is equivalent to `foo = tfe.defun(...)(foo)`
  return decorated


# When a method is bound to objects of this type, it allows AutoGraph to
# recover a weak reference the original method's self pointer, so that it can
# execute it consistent with class_method_to_instance_method's
# bound_method_wrapper.
# TODO(b/119246461): This is not pretty. Use a descriptor instead?
class TfMethodTarget(object):
  """Binding target for methods replaced by function and defun."""

  __slots__ = ("weakrefself_target__", "weakrefself_func__")

  def __init__(self, target, original_python_function):
    self.weakrefself_target__ = target
    self.weakrefself_func__ = weakref.ref(original_python_function)

  @property
  def target(self):
    return self.weakrefself_target__()

  @property
  def target_class(self):
    true_self = self.weakrefself_target__()
    if tf_inspect.isclass(true_self):
      # Class method
      return true_self
    else:
      return true_self.__class__

  def call(self, args, kwargs):
    wrapped_fn = self.weakrefself_func__()
    if tf_inspect.ismethod(wrapped_fn):
      wrapped_fn = six.get_unbound_function(wrapped_fn)
    return wrapped_fn(self.weakrefself_target__(), *args, **kwargs)


def class_method_to_instance_method(original_function, instance):
  """Constructs a new `Function` with `self` bound."""
  weak_instance = weakref.ref(instance)

  # Note: while we could bind to a weakref proxy instead, that causes the
  # bound method to be unhashable.
  bound_method = types_lib.MethodType(
      original_function.python_function,
      TfMethodTarget(weak_instance, original_function.python_function))

  # original_function is expected to be of one of the two `Function` types
  # (defined either in function.py or def_function.py).
  assert hasattr(original_function, "_name")
  assert hasattr(original_function, "_autograph")
  assert hasattr(original_function, "_function_spec")
  assert hasattr(original_function, "python_function")

  weak_bound_method_wrapper = None
  def bound_method_wrapper(*args, **kwargs):
    """Wraps either a dummy MethodType or a converted AutoGraph function."""
    # __wrapped__ allows AutoGraph to swap in a converted function.
    strong_bound_method_wrapper = weak_bound_method_wrapper()
    wrapped_fn = strong_bound_method_wrapper.__wrapped__

    if wrapped_fn is strong_bound_method_wrapper.__original_wrapped__:
      # If __wrapped__ was not replaced, then call original_function.
      # TODO(mdan): For better consistency, use the wrapper's call().
      wrapped_fn = original_function.python_function
      if tf_inspect.ismethod(wrapped_fn):
        wrapped_fn = six.get_unbound_function(wrapped_fn)
      return wrapped_fn(weak_instance(), *args, **kwargs)

    # If __wrapped__ was replaced, then it is always an unbound function.
    # However, the replacer is still responsible for attaching self properly.
    # TODO(mdan): Is it possible to do it here instead?
    return wrapped_fn(*args, **kwargs)
  weak_bound_method_wrapper = weakref.ref(bound_method_wrapper)

  # pylint: disable=protected-access
  # We make a dummy MethodType object to generate the correct bound method
  # signature. The actual call is to a function with a weak reference to
  # `instance`.
  instance_func = type(original_function)(
      tf_decorator.make_decorator(bound_method, bound_method_wrapper),
      name=original_function._name,
      autograph=original_function._autograph,
      input_signature=original_function.input_signature,
      experimental_relax_shapes=original_function._experimental_relax_shapes,
      experimental_compile=original_function._experimental_compile)
  # pylint: enable=protected-access

  # And we wrap the function with tf_decorator so inspection works correctly
  wrapped_instance_func = tf_decorator.make_decorator(
      original_function.python_function, instance_func)
  return wrapped_instance_func


class _FunctionGarbageCollector(object):
  """Cleans up cycles when a defun goes out of scope."""

  __slots__ = ["_cache"]

  def __init__(self, cache):
    self._cache = cache

  def __del__(self):
    if func_graph_module is None or memory is None:
      return
    try:
      while self._cache:
        self._cache.popitem()
      memory.dismantle_ordered_dict(self._cache)
    except:  # pylint: disable=bare-except
      pass


class ConcreteFunctionGarbageCollector(object):
  """Cleans up reference cycles when a `ConcreteFunction` goes out of scope."""

  __slots__ = ["_func_graph"]

  def __init__(self, func_graph):
    self._func_graph = func_graph

  def release(self):
    """Call off the FuncGraph deletion."""
    self._func_graph = None

  def __del__(self):
    if func_graph_module is None or memory is None or self._func_graph is None:
      return
    try:
      func_graph_module.dismantle_func_graph(self._func_graph)
    except:  # pylint: disable=bare-except
      pass


class _Marker(object):
  """Markers used to pretty-print nested args in function signatures."""

  __slots__ = ["_s"]

  def __init__(self, s):
    self._s = s

  def __repr__(self):
    return str(self._s)


def _structure_summary(structure):
  """Displays a summary of the nesting structure of the given value."""

  def type_name(x):
    if isinstance(x, type_spec.TypeSpec):
      return x.value_type.__name__
    else:
      return type(x).__name__

  markers = [_Marker(type_name(v)) for v in nest.flatten(structure)]
  return str(nest.pack_sequence_as(structure, markers))


def _contains_type_spec(value):
  return any(isinstance(x, type_spec.TypeSpec) for x in nest.flatten(value))<|MERGE_RESOLUTION|>--- conflicted
+++ resolved
@@ -3203,11 +3203,8 @@
     return graph_function
 
   def _define_function_with_shape_relaxation(self, args, kwargs, flat_args,
-<<<<<<< HEAD
-                                             flat_kwargs, cache_key_context):
-=======
-                                             filtered_flat_args):
->>>>>>> b4b41617
+                                             filtered_flat_args,
+                                             cache_key_context):
     """Define a function, relaxing arg shapes to avoid unnecessary retracing."""
     flat_no_comp = nest.flatten((args, kwargs), expand_composites=False)
 
@@ -3344,11 +3341,7 @@
           and self.input_signature is None
           and call_context_key in self._function_cache.missed):
         return self._define_function_with_shape_relaxation(
-<<<<<<< HEAD
-            args, kwargs, flat_args, flat_kwargs, cache_key_context)
-=======
-            args, kwargs, flat_args, filtered_flat_args)
->>>>>>> b4b41617
+            args, kwargs, flat_args, filtered_flat_args, cache_key_context)
 
       self._function_cache.missed.add(call_context_key)
       graph_function = self._create_graph_function(args, kwargs)
