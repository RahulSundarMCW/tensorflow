# Copyright 2015 The TensorFlow Authors. All Rights Reserved.
#
# Licensed under the Apache License, Version 2.0 (the "License");
# you may not use this file except in compliance with the License.
# You may obtain a copy of the License at
#
#     http://www.apache.org/licenses/LICENSE-2.0
#
# Unless required by applicable law or agreed to in writing, software
# distributed under the License is distributed on an "AS IS" BASIS,
# WITHOUT WARRANTIES OR CONDITIONS OF ANY KIND, either express or implied.
# See the License for the specific language governing permissions and
# limitations under the License.
# ==============================================================================
"""Support for manipulating tensors.

See the @{$python/array_ops} guide.

@@string_to_number
@@to_double
@@to_float
@@to_bfloat16
@@to_int32
@@to_int64
@@cast
@@bitcast
@@saturate_cast
@@broadcast_dynamic_shape
@@broadcast_static_shape
@@shape
@@shape_n
@@size
@@rank
@@reshape
@@squeeze
@@expand_dims
@@meshgrid
@@slice
@@strided_slice
@@split
@@tile
@@pad
@@concat
@@stack
@@parallel_stack
@@unstack
@@reverse_sequence
@@reverse
@@reverse_v2
@@transpose
@@extract_image_patches
@@space_to_batch_nd
@@space_to_batch
@@required_space_to_batch_paddings
@@batch_to_space_nd
@@batch_to_space
@@space_to_depth
@@depth_to_space
@@gather
@@gather_nd
@@unique_with_counts
@@scatter_nd
@@dynamic_partition
@@dynamic_stitch
@@boolean_mask
@@one_hot
@@sequence_mask
@@dequantize
@@quantize
@@quantize_v2
@@quantized_concat
@@setdiff1d
@@guarantee_const
@@fake_quant_with_min_max_args
@@fake_quant_with_min_max_args_gradient
@@fake_quant_with_min_max_vars
@@fake_quant_with_min_max_vars_gradient
@@fake_quant_with_min_max_vars_per_channel
@@fake_quant_with_min_max_vars_per_channel_gradient
"""

from __future__ import absolute_import
from __future__ import division
from __future__ import print_function

import sys

import numpy as np

from tensorflow.python.eager import context
from tensorflow.python.framework import common_shapes
from tensorflow.python.framework import constant_op
from tensorflow.python.framework import dtypes
from tensorflow.python.framework import ops
from tensorflow.python.framework import sparse_tensor
from tensorflow.python.framework import tensor_shape
from tensorflow.python.framework import tensor_util
# 'Constant' gets imported in the module 'array_ops'.
from tensorflow.python.framework.constant_op import constant
from tensorflow.python.ops import gen_array_ops
from tensorflow.python.ops import gen_math_ops
# go/tf-wildcard-import
# pylint: disable=wildcard-import
from tensorflow.python.ops.gen_array_ops import *
from tensorflow.python.util import deprecation
# pylint: enable=wildcard-import

# Used for slicing to specify a new 1 size dimension
newaxis = None

# We override the 'slice' for the "slice" op, so we keep python's
# existing 'slice' for later use in this module.
_BaseSlice = slice


def identity(input, name=None):  # pylint: disable=redefined-builtin
  r"""Return a tensor with the same shape and contents as input.

  Args:
    input: A `Tensor`.
    name: A name for the operation (optional).

  Returns:
    A `Tensor`. Has the same type as `input`.
  """
  if context.in_graph_mode():
    return gen_array_ops.identity(input, name=name)
  else:
    input = ops.convert_to_tensor(input)
    in_device = input.device
    # TODO(ashankar): Does 'identity' need to invoke execution callbacks?
    if context.context().device_name != in_device:
      return input._copy()  # pylint: disable=protected-access
    return input


# pylint: disable=redefined-builtin,protected-access
def expand_dims(input, axis=None, name=None, dim=None):
  """Inserts a dimension of 1 into a tensor's shape.

  Given a tensor `input`, this operation inserts a dimension of 1 at the
  dimension index `axis` of `input`'s shape. The dimension index `axis` starts
  at zero; if you specify a negative number for `axis` it is counted backward
  from the end.

  This operation is useful if you want to add a batch dimension to a single
  element. For example, if you have a single image of shape `[height, width,
  channels]`, you can make it a batch of 1 image with `expand_dims(image, 0)`,
  which will make the shape `[1, height, width, channels]`.

  Other examples:

  ```python
  # 't' is a tensor of shape [2]
  tf.shape(tf.expand_dims(t, 0))  # [1, 2]
  tf.shape(tf.expand_dims(t, 1))  # [2, 1]
  tf.shape(tf.expand_dims(t, -1))  # [2, 1]

  # 't2' is a tensor of shape [2, 3, 5]
  tf.shape(tf.expand_dims(t2, 0))  # [1, 2, 3, 5]
  tf.shape(tf.expand_dims(t2, 2))  # [2, 3, 1, 5]
  tf.shape(tf.expand_dims(t2, 3))  # [2, 3, 5, 1]
  ```

  This operation requires that:

  `-1-input.dims() <= dim <= input.dims()`

  This operation is related to `squeeze()`, which removes dimensions of
  size 1.

  Args:
    input: A `Tensor`.
    axis: 0-D (scalar). Specifies the dimension index at which to
      expand the shape of `input`. Must be in the range
      `[-rank(input) - 1, rank(input)]`.
    name: The name of the output `Tensor`.
    dim: 0-D (scalar). Equivalent to `axis`, to be deprecated.

  Returns:
    A `Tensor` with the same data as `input`, but its shape has an additional
    dimension of size 1 added.

  Raises:
    ValueError: if both `dim` and `axis` are specified.
  """
  # TODO(aselle): Remove argument dim
  if dim is not None:
    if axis is not None:
      raise ValueError("can't specify both 'dim' and 'axis'")
    axis = dim
  return gen_array_ops._expand_dims(input, axis, name)


# pylint: enable=redefined-builtin,protected-access


# Aliases for some automatically-generated names.
# pylint: disable=protected-access
@deprecation.deprecated(
    "2016-11-30",
    "This op will be removed after the deprecation date. "
    "Please switch to tf.setdiff1d().")
def listdiff(x, y, out_idx=None, name=None):
  return gen_array_ops._list_diff(x, y, out_idx, name)


listdiff.__doc__ = gen_array_ops._list_diff.__doc__ + "\n" + listdiff.__doc__

# pylint: enable=protected-access


# pylint: disable=undefined-variable,protected-access
def setdiff1d(x, y, index_dtype=dtypes.int32, name=None):
  return gen_array_ops._list_diff(x, y, index_dtype, name)


setdiff1d.__doc__ = gen_array_ops._list_diff.__doc__

# pylint: enable=protected-access


def broadcast_dynamic_shape(shape_x, shape_y):
  # pylint: disable=protected-access
  """Returns the broadcasted dynamic shape between `shape_x` and `shape_y`.

  Args:
    shape_x: A rank 1 integer `Tensor`, representing the shape of x.
    shape_y: A rank 1 integer `Tensor`, representing the shape of y.

  Returns:
    A rank 1 integer `Tensor` representing the broadcasted shape.
  """
  return gen_array_ops._broadcast_args(shape_x, shape_y)
  # pylint: enable=protected-access


def broadcast_static_shape(shape_x, shape_y):
  """Returns the broadcasted static shape between `shape_x` and `shape_y`.

  Args:
    shape_x: A `TensorShape`
    shape_y: A `TensorShape`

  Returns:
    A `TensorShape` representing the broadcasted shape.

  Raises:
    ValueError: If the two shapes can not be broadcasted.
  """
  return common_shapes.broadcast_shape(shape_x, shape_y)


def shape(input, name=None, out_type=dtypes.int32):
  # pylint: disable=redefined-builtin
  """Returns the shape of a tensor.

  This operation returns a 1-D integer tensor representing the shape of `input`.

  For example:

  ```python
  t = tf.constant([[[1, 1, 1], [2, 2, 2]], [[3, 3, 3], [4, 4, 4]]])
  tf.shape(t)  # [2, 2, 3]
  ```

  Args:
    input: A `Tensor` or `SparseTensor`.
    name: A name for the operation (optional).
    out_type: (Optional) The specified output type of the operation
      (`int32` or `int64`). Defaults to `tf.int32`.

  Returns:
    A `Tensor` of type `out_type`.
  """
  return shape_internal(input, name, optimize=True, out_type=out_type)


def shape_internal(input, name=None, optimize=True, out_type=dtypes.int32):
  # pylint: disable=redefined-builtin
  """Returns the shape of a tensor.

  Args:
    input: A `Tensor` or `SparseTensor`.
    name: A name for the operation (optional).
    optimize: if true, encode the shape as a constant when possible.
    out_type: (Optional) The specified output type of the operation
      (`int32` or `int64`). Defaults to tf.int32.

  Returns:
    A `Tensor` of type `out_type`.

  """
  with ops.name_scope(name, "Shape", [input]) as name:
    if isinstance(input, (sparse_tensor.SparseTensor,
                          sparse_tensor.SparseTensorValue)):
      return gen_math_ops.cast(input.dense_shape, out_type)
    else:
      if context.in_graph_mode():
        input_tensor = ops.convert_to_tensor(input)
        input_shape = input_tensor.get_shape()
        if optimize and input_shape.is_fully_defined():
          return constant(input_shape.as_list(), out_type, name=name)
      return gen_array_ops.shape(input, name=name, out_type=out_type)


def shape_n(input, out_type=dtypes.int32, name=None):
  # pylint: disable=redefined-builtin
  """Returns shape of tensors.

  Args:
    input: A list of at least 1 `Tensor` object with the same type.
    out_type: The specified output type of the operation
      (`int32` or `int64`). Defaults to `tf.int32`(optional).
    name: A name for the operation (optional).

  Returns:
    A list with the same length as `input` of `Tensor` objects with
      type `out_type`.
  """

  output = gen_array_ops.shape_n(input, out_type=out_type, name=name)
  if context.in_graph_mode():
    for i, input_tensor in enumerate(input):
      input_tensor = ops.convert_to_tensor(input_tensor)
      input_shape = input_tensor.get_shape()
      if input_shape.is_fully_defined():
        output[i] = constant(
            input_shape.as_list(), dtype=out_type, name=name)
  return output


def size(input, name=None, out_type=dtypes.int32):
  # pylint: disable=redefined-builtin
  """Returns the size of a tensor.

  Returns a 0-D `Tensor` representing the number of elements in `input`
  of type `out_type`. Defaults to tf.int32.

  For example:

  ```python
  t = tf.constant([[[1, 1, 1], [2, 2, 2]], [[3, 3, 3], [4, 4, 4]]])
  tf.size(t)  # 12
  ```

  Args:
    input: A `Tensor` or `SparseTensor`.
    name: A name for the operation (optional).
    out_type: (Optional) The specified non-quantized numeric output type
      of the operation. Defaults to `tf.int32`.

  Returns:
    A `Tensor` of type `out_type`. Defaults to `tf.int32`.

  @compatibility(numpy)
  Equivalent to np.size()
  @end_compatibility
  """
  return size_internal(input, name, optimize=True, out_type=out_type)


def size_internal(input, name=None, optimize=True, out_type=dtypes.int32):
  # pylint: disable=redefined-builtin,protected-access
  """Returns the size of a tensor.

  Args:
    input: A `Tensor` or `SparseTensor`.
    name: A name for the operation (optional).
    optimize: if true, encode the size as a constant when possible.
    out_type: (Optional) The specified non-quantized numeric output type
      of the operation. Defaults to `tf.int32`.

  Returns:
    A `Tensor` of type `out_type`. Defaults to `tf.int32`.
  """
  with ops.name_scope(name, "Size", [input]) as name:
    if isinstance(input, (sparse_tensor.SparseTensor,
                          sparse_tensor.SparseTensorValue)):
      return gen_math_ops._prod(
          gen_math_ops.cast(input.dense_shape, out_type), 0, name=name)
    else:
      input_tensor = ops.convert_to_tensor(input)
      input_shape = input_tensor.get_shape()
      if optimize and input_shape.is_fully_defined():
        return constant(input_shape.num_elements(), out_type, name=name)
      return gen_array_ops.size(input, name=name, out_type=out_type)


def rank(input, name=None):
  # pylint: disable=redefined-builtin
  """Returns the rank of a tensor.

  Returns a 0-D `int32` `Tensor` representing the rank of `input`.

  For example:

  ```python
  # shape of tensor 't' is [2, 2, 3]
  t = tf.constant([[[1, 1, 1], [2, 2, 2]], [[3, 3, 3], [4, 4, 4]]])
  tf.rank(t)  # 3
  ```

  **Note**: The rank of a tensor is not the same as the rank of a matrix. The
  rank of a tensor is the number of indices required to uniquely select each
  element of the tensor. Rank is also known as "order", "degree", or "ndims."

  Args:
    input: A `Tensor` or `SparseTensor`.
    name: A name for the operation (optional).

  Returns:
    A `Tensor` of type `int32`.

  @compatibility(numpy)
  Equivalent to np.ndim
  @end_compatibility
  """
  return rank_internal(input, name, optimize=True)


def rank_internal(input, name=None, optimize=True):
  # pylint: disable=redefined-builtin
  """Returns the rank of a tensor.

  Args:
    input: A `Tensor` or `SparseTensor`.
    name: A name for the operation (optional).
    optimize: if true, encode the rank as a constant when possible.

  Returns:
    A `Tensor` of type `int32`.
  """
  with ops.name_scope(name, "Rank", [input]) as name:
    if isinstance(input, (sparse_tensor.SparseTensor,
                          sparse_tensor.SparseTensorValue)):
      return gen_array_ops.size(input.dense_shape, name=name)
    else:
      input_tensor = ops.convert_to_tensor(input)
      input_shape = input_tensor.get_shape()
      if optimize and input_shape.ndims is not None:
        return constant(input_shape.ndims, dtypes.int32, name=name)
      return gen_array_ops.rank(input, name=name)


def _slice_helper(tensor, slice_spec, var=None):
  """Overload for Tensor.__getitem__.

  This operation extracts the specified region from the tensor.
  The notation is similar to NumPy with the restriction that
  currently only support basic indexing. That means that
  using a non-scalar tensor as input is not currently allowed.

  Some useful examples:

  ```python
  # strip leading and trailing 2 elements
  foo = tf.constant([1,2,3,4,5,6])
  print(foo[2:-2].eval())  # => [3,4]

  # skip every row and reverse every column
  foo = tf.constant([[1,2,3], [4,5,6], [7,8,9]])
  print(foo[::2,::-1].eval())  # => [[3,2,1], [9,8,7]]

  # Use scalar tensors as indices on both dimensions
  print(foo[tf.constant(0), tf.constant(2)].eval())  # => 3

  # Insert another dimension
  foo = tf.constant([[1,2,3], [4,5,6], [7,8,9]])
  print(foo[tf.newaxis, :, :].eval()) # => [[[1,2,3], [4,5,6], [7,8,9]]]
  print(foo[:, tf.newaxis, :].eval()) # => [[[1,2,3]], [[4,5,6]], [[7,8,9]]]
  print(foo[:, :, tf.newaxis].eval()) # => [[[1],[2],[3]], [[4],[5],[6]],
  [[7],[8],[9]]]

  # Ellipses (3 equivalent operations)
  foo = tf.constant([[1,2,3], [4,5,6], [7,8,9]])
  print(foo[tf.newaxis, :, :].eval())  # => [[[1,2,3], [4,5,6], [7,8,9]]]
  print(foo[tf.newaxis, ...].eval())  # => [[[1,2,3], [4,5,6], [7,8,9]]]
  print(foo[tf.newaxis].eval())  # => [[[1,2,3], [4,5,6], [7,8,9]]]
  ```

  Notes:
    - `tf.newaxis` is `None` as in NumPy.
    - An implicit ellipsis is placed at the end of the `slice_spec`
    - NumPy advanced indexing is currently not supported.

  Args:
    tensor: An ops.Tensor object.
    slice_spec: The arguments to Tensor.__getitem__.
    var: In the case of variable slice assignment, the Variable
      object to slice (i.e. tensor is the read-only view of this
      variable).

  Returns:
    The appropriate slice of "tensor", based on "slice_spec".

  Raises:
    ValueError: If a slice range is negative size.
    TypeError: If the slice indices aren't int, slice, or Ellipsis.
  """

  if not isinstance(slice_spec, (list, tuple)):
    slice_spec = [slice_spec]

  begin, end, strides = [], [], []
  index = 0

  new_axis_mask, shrink_axis_mask = 0, 0
  begin_mask, end_mask = 0, 0
  ellipsis_mask = 0
  for s in slice_spec:
    if isinstance(s, _BaseSlice):
      # python doesn't always use None when constructing ranges
      # for example a[:] gives slice(None,sys.maxsize,None)
      # whereas a[::1] gives slice(None,None,None)
      if s.start is not None and s.start is not sys.maxsize:
        begin.append(s.start)
      else:
        begin.append(0)
        begin_mask |= (1 << index)
      if s.stop is not None and s.stop != sys.maxsize:
        end.append(s.stop)
      else:
        end.append(0)
        end_mask |= (1 << index)
      if s.step is not None:
        strides.append(s.step)
      else:
        strides.append(1)
    elif s is Ellipsis:
      begin.append(0)
      end.append(0)
      strides.append(1)
      ellipsis_mask |= (1 << index)
    elif s is newaxis:
      begin.append(0)
      end.append(0)
      strides.append(1)
      new_axis_mask |= (1 << index)
    else:
      begin.append(s)
      end.append(s + 1)
      strides.append(1)
      shrink_axis_mask |= (1 << index)
    index += 1

  # stack possibly involves no tensors, so we must use op_scope correct graph.
  with ops.name_scope(None, "strided_slice",
                      [tensor] + begin + end + strides) as name:
    if begin:
      packed_begin, packed_end, packed_strides = (stack(begin), stack(end),
                                                  stack(strides))
      if (packed_begin.dtype == dtypes.int64 or
          packed_end.dtype == dtypes.int64 or
          packed_strides.dtype == dtypes.int64):
        if packed_begin.dtype != dtypes.int64:
          packed_begin = gen_math_ops.cast(packed_begin, dtypes.int64)
        if packed_end.dtype != dtypes.int64:
          packed_end = gen_math_ops.cast(packed_end, dtypes.int64)
        if packed_strides.dtype != dtypes.int64:
          packed_strides = gen_math_ops.cast(packed_strides, dtypes.int64)
    else:
      var_empty = constant([], dtype=dtypes.int32)
      packed_begin = packed_end = packed_strides = var_empty
    return strided_slice(
        tensor,
        packed_begin,
        packed_end,
        packed_strides,
        begin_mask=begin_mask,
        end_mask=end_mask,
        shrink_axis_mask=shrink_axis_mask,
        new_axis_mask=new_axis_mask,
        ellipsis_mask=ellipsis_mask,
        var=var,
        name=name)


# pylint: disable=undefined-variable,protected-access,redefined-outer-name
def slice(input_, begin, size, name=None):
  # pylint: disable=redefined-builtin
  """Extracts a slice from a tensor.

  This operation extracts a slice of size `size` from a tensor `input` starting
  at the location specified by `begin`. The slice `size` is represented as a
  tensor shape, where `size[i]` is the number of elements of the 'i'th dimension
  of `input` that you want to slice. The starting location (`begin`) for the
  slice is represented as an offset in each dimension of `input`. In other
  words, `begin[i]` is the offset into the 'i'th dimension of `input` that you
  want to slice from.

  Note that @{tf.Tensor.__getitem__} is typically a more pythonic way to
  perform slices, as it allows you to write `foo[3:7, :-2]` instead of
  `tf.slice([3, 0], [4, foo.get_shape()[1]-2])`.

  `begin` is zero-based; `size` is one-based. If `size[i]` is -1,
  all remaining elements in dimension i are included in the
  slice. In other words, this is equivalent to setting:

  `size[i] = input.dim_size(i) - begin[i]`

  This operation requires that:

  `0 <= begin[i] <= begin[i] + size[i] <= Di  for i in [0, n]`

  For example:

  ```python
  t = tf.constant([[[1, 1, 1], [2, 2, 2]],
                   [[3, 3, 3], [4, 4, 4]],
                   [[5, 5, 5], [6, 6, 6]]])
  tf.slice(t, [1, 0, 0], [1, 1, 3])  # [[[3, 3, 3]]]
  tf.slice(t, [1, 0, 0], [1, 2, 3])  # [[[3, 3, 3],
                                     #   [4, 4, 4]]]
  tf.slice(t, [1, 0, 0], [2, 1, 3])  # [[[3, 3, 3]],
                                     #  [[5, 5, 5]]]
  ```

  Args:
    input_: A `Tensor`.
    begin: An `int32` or `int64` `Tensor`.
    size: An `int32` or `int64` `Tensor`.
    name: A name for the operation (optional).

  Returns:
    A `Tensor` the same type as `input`.
  """
  return gen_array_ops._slice(input_, begin, size, name=name)


# pylint: disable=invalid-name
def strided_slice(input_,
                  begin,
                  end,
                  strides=None,
                  begin_mask=0,
                  end_mask=0,
                  ellipsis_mask=0,
                  new_axis_mask=0,
                  shrink_axis_mask=0,
                  var=None,
                  name=None):
  """Extracts a strided slice of a tensor (generalized python array indexing).

  **Instead of calling this op directly most users will want to use the
  NumPy-style slicing syntax (e.g. `tensor[..., 3:4:-1, tf.newaxis, 3]`), which
  is supported via @{tf.Tensor.__getitem__} and @{tf.Variable.__getitem__}.**
  The interface of this op is a low-level encoding of the slicing syntax.

  Roughly speaking, this op extracts a slice of size `(end-begin)/stride`
  from the given `input_` tensor. Starting at the location specified by `begin`
  the slice continues by adding `stride` to the index until all dimensions are
  not less than `end`.
  Note that a stride can be negative, which causes a reverse slice.

  Given a Python slice `input[spec0, spec1, ..., specn]`,
  this function will be called as follows.

  `begin`, `end`, and `strides` will be vectors of length n.
  n in general is not equal to the rank of the `input_` tensor.

  In each mask field (`begin_mask`, `end_mask`, `ellipsis_mask`,
  `new_axis_mask`, `shrink_axis_mask`) the ith bit will correspond to
  the ith spec.

  If the ith bit of `begin_mask` is set, `begin[i]` is ignored and
  the fullest possible range in that dimension is used instead.
  `end_mask` works analogously, except with the end range.

  `foo[5:,:,:3]` on a 7x8x9 tensor is equivalent to `foo[5:7,0:8,0:3]`.
  `foo[::-1]` reverses a tensor with shape 8.

  If the ith bit of `ellipsis_mask` is set, as many unspecified dimensions
  as needed will be inserted between other dimensions. Only one
  non-zero bit is allowed in `ellipsis_mask`.

  For example `foo[3:5,...,4:5]` on a shape 10x3x3x10 tensor is
  equivalent to `foo[3:5,:,:,4:5]` and
  `foo[3:5,...]` is equivalent to `foo[3:5,:,:,:]`.

  If the ith bit of `new_axis_mask` is set, then `begin`,
  `end`, and `stride` are ignored and a new length 1 dimension is
  added at this point in the output tensor.

  For example,
  `foo[:4, tf.newaxis, :2]` would produce a shape `(4, 1, 2)` tensor.

  If the ith bit of `shrink_axis_mask` is set, it implies that the ith
  specification shrinks the dimensionality by 1. `begin[i]`, `end[i]` and
  `strides[i]` must imply a slice of size 1 in the dimension. For example in
  Python one might do `foo[:, 3, :]` which would result in
  `shrink_axis_mask` equal to 2.


  NOTE: `begin` and `end` are zero-indexed.
  `strides` entries must be non-zero.


  ```python
  t = tf.constant([[[1, 1, 1], [2, 2, 2]],
                   [[3, 3, 3], [4, 4, 4]],
                   [[5, 5, 5], [6, 6, 6]]])
  tf.strided_slice(t, [1, 0, 0], [2, 1, 3], [1, 1, 1])  # [[[3, 3, 3]]]
  tf.strided_slice(t, [1, 0, 0], [2, 2, 3], [1, 1, 1])  # [[[3, 3, 3],
                                                        #   [4, 4, 4]]]
  tf.strided_slice(t, [1, -1, 0], [2, -3, 3], [1, -1, 1])  # [[[4, 4, 4],
                                                           #   [3, 3, 3]]]
  ```

  Args:
    input_: A `Tensor`.
    begin: An `int32` or `int64` `Tensor`.
    end: An `int32` or `int64` `Tensor`.
    strides: An `int32` or `int64` `Tensor`.
    begin_mask: An `int32` mask.
    end_mask: An `int32` mask.
    ellipsis_mask: An `int32` mask.
    new_axis_mask: An `int32` mask.
    shrink_axis_mask: An `int32` mask.
    var: The variable corresponding to `input_` or None
    name: A name for the operation (optional).

  Returns:
    A `Tensor` the same type as `input`.
  """

  if strides is None:
    strides = ones_like(begin)

  op = gen_array_ops.strided_slice(
      input=input_,
      begin=begin,
      end=end,
      strides=strides,
      name=name,
      begin_mask=begin_mask,
      end_mask=end_mask,
      ellipsis_mask=ellipsis_mask,
      new_axis_mask=new_axis_mask,
      shrink_axis_mask=shrink_axis_mask)

  parent_name = name

  def assign(val, name=None):
    """Closure that holds all the arguments to create an assignment."""

    if var is None:
      raise ValueError("Sliced assignment is only supported for variables")

    if name is None:
      name = parent_name + "_assign"

    return var._strided_slice_assign(
        begin=begin,
        end=end,
        strides=strides,
        value=val,
        name=name,
        begin_mask=begin_mask,
        end_mask=end_mask,
        ellipsis_mask=ellipsis_mask,
        new_axis_mask=new_axis_mask,
        shrink_axis_mask=shrink_axis_mask)

  if context.in_graph_mode():
    # TODO(apassos) In eager mode assignment will be done by overriding
    # __setitem__ instead.
    op.assign = assign
  return op


def _SliceHelperVar(var, slice_spec):
  """Creates a slice helper object given a variable.

  This allows creating a sub-tensor from part of the current contents
  of a variable.  See ${tf.Tensor$`Tensor.__getitem__`}
  for detailed examples of slicing.

  This function in addition also allows assignment to a sliced range.
  This is similar to `__setitem__` functionality in Python. However,
  the syntax is different so that the user can capture the assignment
  operation for grouping or passing to `sess.run()`.
  For example,

  ```python
  import tensorflow as tf
  A = tf.Variable([[1,2,3], [4,5,6], [7,8,9]], dtype=tf.float32)
  with tf.Session() as sess:
    sess.run(tf.global_variables_initializer())
    print(sess.run(A[:2, :2]))  # => [[1,2], [4,5]]

    op = A[:2,:2].assign(22. * tf.ones((2, 2)))
    print(sess.run(op))  # => [[22, 22, 3], [22, 22, 6], [7,8,9]]
  ```

  Note that assignments currently do not support NumPy broadcasting
  semantics.

  Args:
    var: An `ops.Variable` object.
    slice_spec: The arguments to `Tensor.__getitem__`.

  Returns:
    The appropriate slice of "tensor", based on "slice_spec".
    As an operator. The operator also has a `assign()` method
    that can be used to generate an assignment operator.

  Raises:
    ValueError: If a slice range is negative size.
    TypeError: If the slice indices aren't int, slice, or Ellipsis.

  """

  return _slice_helper(var._AsTensor(), slice_spec, var)


ops.Tensor._override_operator("__getitem__", _slice_helper)


def parallel_stack(values, name="parallel_stack"):
  """Stacks a list of rank-`R` tensors into one rank-`(R+1)` tensor in parallel.

  Requires that the shape of inputs be known at graph construction time.

  Packs the list of tensors in `values` into a tensor with rank one higher than
  each tensor in `values`, by packing them along the first dimension.
  Given a list of length `N` of tensors of shape `(A, B, C)`; the `output`
  tensor will have the shape `(N, A, B, C)`.

  For example:

  ```python
  x = tf.constant([1, 4])
  y = tf.constant([2, 5])
  z = tf.constant([3, 6])
  tf.parallel_stack([x, y, z])  # [[1, 4], [2, 5], [3, 6]]
  ```

  The difference between `stack` and `parallel_stack` is that `stack` requires
  all the inputs be computed before the operation will begin but doesn't require
  that the input shapes be known during graph construction.

  `parallel_stack` will copy pieces of the input into the output as they become
  available, in some situations this can provide a performance benefit.

  Unlike `stack`, `parallel_stack` does NOT support backpropagation.

  This is the opposite of unstack.  The numpy equivalent is

      tf.parallel_stack([x, y, z]) = np.asarray([x, y, z])

  Args:
    values: A list of `Tensor` objects with the same shape and type.
    name: A name for this operation (optional).

  Returns:
    output: A stacked `Tensor` with the same type as `values`.
  """
  with ops.name_scope(name):
    value_t = ops.convert_to_tensor(values[0])
    value_shape = ops.convert_to_tensor(value_t).get_shape()

    output_shape = tensor_shape.TensorShape([len(values)])
    output_shape = output_shape.concatenate(value_shape)
    # expand_dims converts concat to stack.
    return gen_array_ops._parallel_concat(
        [expand_dims(value, 0) for value in values], shape=output_shape)


def stack(values, axis=0, name="stack"):
  """Stacks a list of rank-`R` tensors into one rank-`(R+1)` tensor.

  Packs the list of tensors in `values` into a tensor with rank one higher than
  each tensor in `values`, by packing them along the `axis` dimension.
  Given a list of length `N` of tensors of shape `(A, B, C)`;

  if `axis == 0` then the `output` tensor will have the shape `(N, A, B, C)`.
  if `axis == 1` then the `output` tensor will have the shape `(A, N, B, C)`.
  Etc.

  For example:

  ```python
  x = tf.constant([1, 4])
  y = tf.constant([2, 5])
  z = tf.constant([3, 6])
  tf.stack([x, y, z])  # [[1, 4], [2, 5], [3, 6]] (Pack along first dim.)
  tf.stack([x, y, z], axis=1)  # [[1, 2, 3], [4, 5, 6]]
  ```

  This is the opposite of unstack.  The numpy equivalent is

  ```python
  tf.stack([x, y, z]) = np.stack([x, y, z])
  ```

  Args:
    values: A list of `Tensor` objects with the same shape and type.
    axis: An `int`. The axis to stack along. Defaults to the first dimension.
      Negative values wrap around, so the valid range is `[-(R+1), R+1)`.
    name: A name for this operation (optional).

  Returns:
    output: A stacked `Tensor` with the same type as `values`.

  Raises:
    ValueError: If `axis` is out of the range [-(R+1), R+1).
  """
  if axis == 0:
    try:
      # If the input is a constant list, it can be converted to a constant op
      return ops.convert_to_tensor(values, name=name)
    except (TypeError, ValueError):
      pass  # Input list contains non-constant tensors

  value_shape = ops.convert_to_tensor(values[0], name=name).get_shape()
  if value_shape.ndims is not None:
    expanded_num_dims = value_shape.ndims + 1
    if axis < -expanded_num_dims or axis >= expanded_num_dims:
      raise ValueError("axis = %d not in [%d, %d)" % (axis, -expanded_num_dims,
                                                      expanded_num_dims))

  return gen_array_ops._pack(values, axis=axis, name=name)


# pylint: disable=invalid-name
def _autopacking_helper(list_or_tuple, dtype, name):
  """Converts the given list or tuple to a tensor by packing.

  Args:
    list_or_tuple: A (possibly nested) list or tuple containing a tensor.
    dtype: The element type of the returned tensor.
    name: A name for the returned tensor.

  Returns:
    A `tf.Tensor` with value equivalent to `list_or_tuple`.
  """
  must_pack = False
  converted_elems = []
  with ops.name_scope(name) as scope:
    for i, elem in enumerate(list_or_tuple):
      if ops.is_dense_tensor_like(elem):
        if dtype is not None and elem.dtype.base_dtype != dtype:
          raise TypeError("Cannot convert a list containing a tensor of dtype "
                          "%s to %s (Tensor is: %r)" % (elem.dtype, dtype,
                                                        elem))
        converted_elems.append(elem)
        must_pack = True
      elif isinstance(elem, (list, tuple)):
        converted_elem = _autopacking_helper(elem, dtype, str(i))
        if ops.is_dense_tensor_like(converted_elem):
          must_pack = True
        converted_elems.append(converted_elem)
      else:
        converted_elems.append(elem)
    if must_pack:
      elems_as_tensors = []
      for i, elem in enumerate(converted_elems):
        if ops.is_dense_tensor_like(elem):
          elems_as_tensors.append(elem)
        else:
          # NOTE(mrry): This is inefficient, but it enables us to
          # handle the case where the list arguments are other
          # convertible-to-tensor types, such as numpy arrays.
          elems_as_tensors.append(
              constant_op.constant(elem, dtype=dtype, name=str(i)))
      return gen_array_ops._pack(elems_as_tensors, name=scope)
    else:
      return converted_elems


def _get_dtype_from_nested_lists(list_or_tuple):
  """Returns the dtype of any tensor-like object in `list_or_tuple`, if found.

  Args:
    list_or_tuple: A list or tuple representing an object that can be
      converted to a `tf.Tensor`.

  Returns:
    The dtype of any tensor-like object in `list_or_tuple`, or `None` if no
    such object exists.
  """
  for elem in list_or_tuple:
    if ops.is_dense_tensor_like(elem):
      return elem.dtype.base_dtype
    elif isinstance(elem, (list, tuple)):
      maybe_dtype = _get_dtype_from_nested_lists(elem)
      if maybe_dtype is not None:
        return maybe_dtype
  return None


def _autopacking_conversion_function(v, dtype=None, name=None, as_ref=False):
  """Tensor conversion function that automatically packs arguments."""
  if as_ref:
    return NotImplemented
  inferred_dtype = _get_dtype_from_nested_lists(v)
  if inferred_dtype is None:
    # We did not find any tensor-like objects in the nested lists, so defer to
    # other conversion functions.
    return NotImplemented
  if dtype is not None and dtype != inferred_dtype:
    return NotImplemented
  return _autopacking_helper(v, inferred_dtype, name or "packed")


# pylint: enable=invalid-name

# NOTE: Register this conversion function to run *before* one that
# assumes every element is a value.
ops.register_tensor_conversion_function((list, tuple),
                                        _autopacking_conversion_function, 99)


def unstack(value, num=None, axis=0, name="unstack"):
  """Unpacks the given dimension of a rank-`R` tensor into rank-`(R-1)` tensors.

  Unpacks `num` tensors from `value` by chipping it along the `axis` dimension.
  If `num` is not specified (the default), it is inferred from `value`'s shape.
  If `value.shape[axis]` is not known, `ValueError` is raised.

  For example, given a tensor of shape `(A, B, C, D)`;

  If `axis == 0` then the i'th tensor in `output` is the slice
    `value[i, :, :, :]` and each tensor in `output` will have shape `(B, C, D)`.
    (Note that the dimension unpacked along is gone, unlike `split`).

  If `axis == 1` then the i'th tensor in `output` is the slice
    `value[:, i, :, :]` and each tensor in `output` will have shape `(A, C, D)`.
  Etc.

  This is the opposite of stack.  The numpy equivalent is

      tf.unstack(x, n) = np.unstack(x)

  Args:
    value: A rank `R > 0` `Tensor` to be unstacked.
    num: An `int`. The length of the dimension `axis`. Automatically inferred
      if `None` (the default).
    axis: An `int`. The axis to unstack along. Defaults to the first
      dimension. Negative values wrap around, so the valid range is `[-R, R)`.
    name: A name for the operation (optional).

  Returns:
    The list of `Tensor` objects unstacked from `value`.

  Raises:
    ValueError: If `num` is unspecified and cannot be inferred.
    ValueError: If `axis` is out of the range [-R, R).
  """
  if num is None:
    value = ops.convert_to_tensor(value)
    value_shape = value.get_shape()
    if value_shape.ndims is not None:
      if axis < -value_shape.ndims or axis >= value_shape.ndims:
        raise ValueError("axis = %d not in [%d, %d)" %
                         (axis, -value_shape.ndims, value_shape.ndims))
      num = value_shape[axis].value
  if num is None:
    raise ValueError("Cannot infer num from shape %s" % value_shape)
  return gen_array_ops._unpack(value, num=num, axis=axis, name=name)


def concat(values, axis, name="concat"):
  """Concatenates tensors along one dimension.

  Concatenates the list of tensors `values` along dimension `axis`.  If
  `values[i].shape = [D0, D1, ... Daxis(i), ...Dn]`, the concatenated
  result has shape

      [D0, D1, ... Raxis, ...Dn]

  where

      Raxis = sum(Daxis(i))

  That is, the data from the input tensors is joined along the `axis`
  dimension.

  The number of dimensions of the input tensors must match, and all dimensions
  except `axis` must be equal.

  For example:

  ```python
  t1 = [[1, 2, 3], [4, 5, 6]]
  t2 = [[7, 8, 9], [10, 11, 12]]
  tf.concat([t1, t2], 0)  # [[1, 2, 3], [4, 5, 6], [7, 8, 9], [10, 11, 12]]
  tf.concat([t1, t2], 1)  # [[1, 2, 3, 7, 8, 9], [4, 5, 6, 10, 11, 12]]

  # tensor t3 with shape [2, 3]
  # tensor t4 with shape [2, 3]
  tf.shape(tf.concat([t3, t4], 0))  # [4, 3]
  tf.shape(tf.concat([t3, t4], 1))  # [2, 6]
  ```
  As in Python, the `axis` could also be negative numbers. Negative `axis`
  are interpreted as counting from the end of the rank, i.e.,
   `axis + rank(values)`-th dimension.

  For example:

  ```python
  t1 = [[[1, 2], [2, 3]], [[4, 4], [5, 3]]]
  t2 = [[[7, 4], [8, 4]], [[2, 10], [15, 11]]]
  tf.concat([t1, t2], -1)
  ```

  would produce:

  ```python
  [[[ 1,  2,  7,  4],
    [ 2,  3,  8,  4]],

   [[ 4,  4,  2, 10],
    [ 5,  3, 15, 11]]]
  ```

  Note: If you are concatenating along a new axis consider using stack.
  E.g.

  ```python
  tf.concat([tf.expand_dims(t, axis) for t in tensors], axis)
  ```

  can be rewritten as

  ```python
  tf.stack(tensors, axis=axis)
  ```

  Args:
    values: A list of `Tensor` objects or a single `Tensor`.
    axis: 0-D `int32` `Tensor`.  Dimension along which to concatenate. Must be
      in the range `[-rank(values), rank(values))`. As in Python, indexing
      for axis is 0-based. Positive axis in the rage of
      `[0, rank(values))` refers to `axis`-th dimension. And negative axis
      refers to `axis + rank(values)`-th dimension.
    name: A name for the operation (optional).

  Returns:
    A `Tensor` resulting from concatenation of the input tensors.
  """
  if not isinstance(values, (list, tuple)):
    values = [values]
  # TODO(mrry): Change to return values?
  if len(values) == 1:  # Degenerate case of one tensor.
    # Make a throwaway call to convert_to_tensor to make sure
    # that axis is of the correct type, and make sure that
    # the returned tensor is a scalar.
    # TODO(keveman): Implement a standalone type and shape checker.
    with ops.name_scope(name) as scope:
      ops.convert_to_tensor(
          axis, name="concat_dim",
          dtype=dtypes.int32).get_shape().assert_is_compatible_with(
              tensor_shape.scalar())
      return identity(values[0], name=scope)
  return gen_array_ops._concat_v2(values=values, axis=axis, name=name)


def boolean_mask(tensor, mask, name="boolean_mask", axis=None):
  """Apply boolean mask to tensor.  Numpy equivalent is `tensor[mask]`.

  ```python
  # 1-D example
  tensor = [0, 1, 2, 3]
  mask = np.array([True, False, True, False])
  boolean_mask(tensor, mask)  # [0, 2]
  ```

  In general, `0 < dim(mask) = K <= dim(tensor)`, and `mask`'s shape must match
  the first K dimensions of `tensor`'s shape.  We then have:
    `boolean_mask(tensor, mask)[i, j1,...,jd] = tensor[i1,...,iK,j1,...,jd]`
  where `(i1,...,iK)` is the ith `True` entry of `mask` (row-major order).
  The `axis` could be used with `mask` to indicate the axis to mask from.
  In that case, `axis + dim(mask) <= dim(tensor)` and `mask`'s shape must match
  the first `axis + dim(mask)` dimensions of `tensor`'s shape.

  Args:
    tensor:  N-D tensor.
    mask:  K-D boolean tensor, K <= N and K must be known statically.
    name:  A name for this operation (optional).
    axis:  A 0-D int Tensor representing the axis in `tensor` to mask from.
      By default, axis is 0 which will mask from the first dimension. Otherwise
      K + axis <= N.

  Returns:
    (N-K+1)-dimensional tensor populated by entries in `tensor` corresponding
    to `True` values in `mask`.

  Raises:
    ValueError:  If shapes do not conform.

  Examples:

  ```python
  # 2-D example
  tensor = [[1, 2], [3, 4], [5, 6]]
  mask = np.array([True, False, True])
  boolean_mask(tensor, mask)  # [[1, 2], [5, 6]]
  ```
  """

  def _apply_mask_1d(reshaped_tensor, mask, axis=None):
    """Mask tensor along dimension 0 with a 1-D mask."""
    indices = squeeze(where(mask), squeeze_dims=[1])
    return gather(reshaped_tensor, indices, axis=axis)

  with ops.name_scope(name, values=[tensor, mask]):
    tensor = ops.convert_to_tensor(tensor, name="tensor")
    mask = ops.convert_to_tensor(mask, name="mask")

    shape_mask = mask.get_shape()
    ndims_mask = shape_mask.ndims
    shape_tensor = tensor.get_shape()
    if ndims_mask == 0:
      raise ValueError("mask cannot be scalar.")
    if ndims_mask is None:
      raise ValueError(
          "Number of mask dimensions must be specified, even if some dimensions"
          " are None.  E.g. shape=[None] is ok, but shape=None is not.")
    axis = 0 if axis is None else axis
    shape_tensor[axis:axis + ndims_mask].assert_is_compatible_with(shape_mask)

    leading_size = gen_math_ops._prod(
        shape(tensor)[axis:axis + ndims_mask], [0])
    tensor = reshape(tensor,
                     concat([
                         shape(tensor)[:axis], [leading_size],
                         shape(tensor)[axis + ndims_mask:]
                     ], 0))
    first_dim = shape_tensor[axis:axis + ndims_mask].num_elements()
    tensor.set_shape(
        tensor_shape.as_shape(shape_tensor[:axis]).concatenate([first_dim])
        .concatenate(shape_tensor[axis + ndims_mask:]))

    mask = reshape(mask, [-1])
    return _apply_mask_1d(tensor, mask, axis)


def sparse_mask(a, mask_indices, name=None):
  """Masks elements of `IndexedSlices`.

  Given an `IndexedSlices` instance `a`, returns another `IndexedSlices` that
  contains a subset of the slices of `a`. Only the slices at indices not
  specified in `mask_indices` are returned.

  This is useful when you need to extract a subset of slices in an
  `IndexedSlices` object.

  For example:

  ```python
  # `a` contains slices at indices [12, 26, 37, 45] from a large tensor
  # with shape [1000, 10]
  a.indices  # [12, 26, 37, 45]
  tf.shape(a.values)  # [4, 10]

  # `b` will be the subset of `a` slices at its second and third indices, so
  # we want to mask its first and last indices (which are at absolute
  # indices 12, 45)
  b = tf.sparse_mask(a, [12, 45])

  b.indices  # [26, 37]
  tf.shape(b.values)  # [2, 10]
  ```

  Args:
    a: An `IndexedSlices` instance.
    mask_indices: Indices of elements to mask.
    name: A name for the operation (optional).

  Returns:
    The masked `IndexedSlices` instance.
  """
  with ops.name_scope(name, "sparse_mask", [a, mask_indices]) as name:
    indices = a.indices
    out_indices, to_gather = setdiff1d(indices, mask_indices)
    out_values = gather(a.values, to_gather, name=name)
    return ops.IndexedSlices(out_values, out_indices, a.dense_shape)


def unique(x, out_idx=dtypes.int32, name=None):
<<<<<<< HEAD
  # TODO (yongtang): switch to v2 once API deprecation
  # period (3 weeks) pass.
  # TODO (yongtang): The documentation should also
  # be updated when switch  to v2.
  return gen_array_ops._unique(x, out_idx, name)

=======
  # TODO(yongtang): switch to v2 once API deprecation
  # period (3 weeks) pass.
  # TODO(yongtang): The documentation should also
  # be updated when switch  to v2.
  return gen_array_ops._unique(x, out_idx, name)


>>>>>>> 5c080afd
unique.__doc__ = gen_array_ops._unique.__doc__


def split(value, num_or_size_splits, axis=0, num=None, name="split"):
  """Splits a tensor into sub tensors.

  If `num_or_size_splits` is an integer type, `num_split`, then splits `value`
  along dimension `axis` into `num_split` smaller tensors.
  Requires that `num_split` evenly divides `value.shape[axis]`.

  If `num_or_size_splits` is not an integer type, it is presumed to be a Tensor
  `size_splits`, then splits `value` into `len(size_splits)` pieces. The shape
  of the `i`-th piece has the same size as the `value` except along dimension
  `axis` where the size is `size_splits[i]`.

  For example:

  ```python
  # 'value' is a tensor with shape [5, 30]
  # Split 'value' into 3 tensors with sizes [4, 15, 11] along dimension 1
  split0, split1, split2 = tf.split(value, [4, 15, 11], 1)
  tf.shape(split0)  # [5, 4]
  tf.shape(split1)  # [5, 15]
  tf.shape(split2)  # [5, 11]
  # Split 'value' into 3 tensors along dimension 1
  split0, split1, split2 = tf.split(value, num_or_size_splits=3, axis=1)
  tf.shape(split0)  # [5, 10]
  ```

  Args:
    value: The `Tensor` to split.
    num_or_size_splits: Either a 0-D integer `Tensor` indicating the number of
      splits along split_dim or a 1-D integer `Tensor` containing
      the sizes of each output tensor along split_dim. If a scalar then it must
      evenly divide `value.shape[axis]`; otherwise the sum of sizes along the
      split dimension must match that of the `value`.
    axis: A 0-D `int32` `Tensor`. The dimension along which to split.
      Must be in the range `[-rank(value), rank(value))`. Defaults to 0.
    num: Optional, used to specify the number of outputs when it cannot be
      inferred from the shape of `size_splits`.
    name: A name for the operation (optional).

  Returns:
    if `num_or_size_splits` is a scalar returns `num_or_size_splits` `Tensor`
    objects; if `num_or_size_splits` is a 1-D Tensor returns
    `num_or_size_splits.get_shape[0]` `Tensor` objects resulting from splitting
    `value`.

  Raises:
    ValueError: If `num` is unspecified and cannot be inferred.
  """
  size_splits = ops.convert_to_tensor(num_or_size_splits)
  if size_splits._rank() == 0 and size_splits.dtype.is_integer:
    return gen_array_ops._split(
        axis=axis, num_split=num_or_size_splits, value=value, name=name)

  if num is None:
    num = size_splits._shape_tuple()[0]
    if num is None:
      raise ValueError("Cannot infer num from shape %s" % num_or_size_splits)

  return gen_array_ops._split_v(
      value=value,
      size_splits=size_splits,
      axis=axis,
      num_split=num,
      name=name)


def transpose(a, perm=None, name="transpose", conjugate=False):
  """Transposes `a`. Permutes the dimensions according to `perm`.

  The returned tensor's dimension i will correspond to the input dimension
  `perm[i]`. If `perm` is not given, it is set to (n-1...0), where n is
  the rank of the input tensor. Hence by default, this operation performs a
  regular matrix transpose on 2-D input Tensors. If conjugate is True and
  `a.dtype` is either `complex64` or `complex128` then the values of `a`
  are conjugated and transposed.

  For example:

  ```python
  x = tf.constant([[1, 2, 3], [4, 5, 6]])
  tf.transpose(x)  # [[1, 4]
                   #  [2, 5]
                   #  [3, 6]]

  # Equivalently
  tf.transpose(x, perm=[1, 0])  # [[1, 4]
                                #  [2, 5]
                                #  [3, 6]]

  # If x is complex, setting conjugate=True gives the conjugate transpose
  x = tf.constant([[1 + 1j, 2 + 2j, 3 + 3j],
                   [4 + 4j, 5 + 5j, 6 + 6j]])
  tf.transpose(x, conjugate=True)  # [[1 - 1j, 4 - 4j],
                                   #  [2 - 2j, 5 - 5j],
                                   #  [3 - 3j, 6 - 6j]]

  # 'perm' is more useful for n-dimensional tensors, for n > 2
  x = tf.constant([[[ 1,  2,  3],
                    [ 4,  5,  6]],
                   [[ 7,  8,  9],
                    [10, 11, 12]]])

  # Take the transpose of the matrices in dimension-0
  # (this common operation has a shorthand `matrix_transpose`)
  tf.transpose(x, perm=[0, 2, 1])  # [[[1,  4],
                                   #   [2,  5],
                                   #   [3,  6]],
                                   #  [[7, 10],
                                   #   [8, 11],
                                   #   [9, 12]]]
  ```

  Args:
    a: A `Tensor`.
    perm: A permutation of the dimensions of `a`.
    name: A name for the operation (optional).
    conjugate: Optional bool. Setting it to `True` is mathematically equivalent
      to tf.conj(tf.transpose(input)).

  Returns:
    A transposed `Tensor`.
  """
  with ops.name_scope(name, "transpose", [a]) as name:
    transpose_fn = (
        gen_array_ops._conjugate_transpose
        if (conjugate and a.dtype.is_complex) else gen_array_ops.transpose)
    if perm is None:
      rank = gen_array_ops.rank(a)
      perm = (rank - 1) - gen_math_ops._range(0, rank, 1)
      ret = transpose_fn(a, perm, name=name)
      # NOTE(mrry): Setting the shape explicitly because
      #   reverse is not handled by the shape function.
      if context.in_graph_mode():
        input_shape = ret.op.inputs[0].get_shape().dims
        if input_shape is not None:
          ret.set_shape(input_shape[::-1])
    else:
      ret = transpose_fn(a, perm, name=name)
    return ret


# pylint: disable=invalid-name
def matrix_transpose(a, name="matrix_transpose", conjugate=False):
  """Transposes last two dimensions of tensor `a`.

  For example:

  ```python
  x = tf.constant([[1, 2, 3], [4, 5, 6]])
  tf.matrix_transpose(x)  # [[1, 4],
                          #  [2, 5],
                          #  [3, 6]]

  x = tf.constant([[1 + 1j, 2 + 2j, 3 + 3j],
                   [4 + 4j, 5 + 5j, 6 + 6j]])
  tf.matrix_transpose(x, conjugate=True)  # [[1 - 1j, 4 - 4j],
                                          #  [2 - 2j, 5 - 5j],
                                          #  [3 - 3j, 6 - 6j]]

  # Matrix with two batch dimensions.
  # x.shape is [1, 2, 3, 4]
  # tf.matrix_transpose(x) is shape [1, 2, 4, 3]
  ```

  Note that `tf.matmul` provides kwargs allowing for transpose of arguments.
  This is done with minimal cost, and is preferable to using this function. E.g.

  ```python
  # Good!  Transpose is taken at minimal additional cost.
  tf.matmul(matrix, b, transpose_b=True)

  # Inefficient!
  tf.matmul(matrix, tf.matrix_transpose(b))
  ```

  Args:
    a: A `Tensor` with `rank >= 2`.
    name: A name for the operation (optional).
    conjugate: Optional bool. Setting it to `True` is mathematically equivalent
      to tf.conj(tf.matrix_transpose(input)).

  Returns:
    A transposed batch matrix `Tensor`.

  Raises:
    ValueError:  If `a` is determined statically to have `rank < 2`.
  """
  with ops.name_scope(name, values=[a]):
    a = ops.convert_to_tensor(a, name="a")

    # If we know the number of dimensions (statically), we can do two things:
    # 1. Check that `a` is a (batch) matrix.
    # 2. Use a python list for perm.  This preserves static shape information
    #    and avoids extra computations.
    a_shape = a.get_shape()
    ndims = a_shape.ndims
    if ndims is not None:
      if ndims < 2:
        raise ValueError(
            "Argument 'a' should be a (batch) matrix, with rank >= 2.  Found: "
            "%s" % a_shape)
      perm = list(range(ndims - 2)) + [ndims - 1] + [ndims - 2]
    else:
      a_rank = rank(a)
      perm = concat((gen_math_ops._range(0, a_rank - 2, 1),
                     [a_rank - 1, a_rank - 2]), 0)

    return transpose(a, perm=perm, conjugate=conjugate)


# pylint: enable=invalid-name


def zeros(shape, dtype=dtypes.float32, name=None):
  """Creates a tensor with all elements set to zero.

  This operation returns a tensor of type `dtype` with shape `shape` and
  all elements set to zero.

  For example:

  ```python
  tf.zeros([3, 4], tf.int32)  # [[0, 0, 0, 0], [0, 0, 0, 0], [0, 0, 0, 0]]
  ```

  Args:
    shape: A list of integers, a tuple of integers, or a 1-D `Tensor` of type
      `int32`.
    dtype: The type of an element in the resulting `Tensor`.
    name: A name for the operation (optional).

  Returns:
    A `Tensor` with all elements set to zero.
  """
  dtype = dtypes.as_dtype(dtype).base_dtype
  with ops.name_scope(name, "zeros", [shape]) as name:
    if dtype == dtypes.bool:
      zero = False
    elif dtype == dtypes.string:
      zero = ""
    else:
      zero = 0
    if not isinstance(shape, ops.Tensor):
      try:
        # Go through tensor shapes to get int64-if-needed semantics
        shape = constant_op._tensor_shape_tensor_conversion_function(
            tensor_shape.TensorShape(shape))
      except (TypeError, ValueError):
        # Happens when shape is a list with tensor elements
        shape = ops.convert_to_tensor(shape, dtype=dtypes.int32)
    if not shape._shape_tuple():
      shape = reshape(shape, [-1])  # Ensure it's a vector
    output = fill(shape, constant(zero, dtype=dtype), name=name)
  assert output.dtype.base_dtype == dtype
  return output


def zeros_like(tensor, dtype=None, name=None, optimize=True):
  """Creates a tensor with all elements set to zero.

  Given a single tensor (`tensor`), this operation returns a tensor of the
  same type and shape as `tensor` with all elements set to zero. Optionally,
  you can use `dtype` to specify a new type for the returned tensor.

  For example:

  ```python
  tensor = tf.constant([[1, 2, 3], [4, 5, 6]])
  tf.zeros_like(tensor)  # [[0, 0, 0], [0, 0, 0]]
  ```

  Args:
    tensor: A `Tensor`.
    dtype: A type for the returned `Tensor`. Must be `float32`, `float64`,
      `int8`, `uint8`, `int16`, `uint16`, int32`, `int64`,
      `complex64`, `complex128` or `bool`.
    name: A name for the operation (optional).
    optimize: if true, attempt to statically determine the shape of 'tensor'
    and encode it as a constant.

  Returns:
    A `Tensor` with all elements set to zero.
  """
  with ops.name_scope(name, "zeros_like", [tensor]) as name:
    tensor = ops.convert_to_tensor(tensor, name="tensor")

    if context.in_eager_mode():
      if dtype is not None and dtype != tensor.dtype:
        return zeros(
            shape_internal(tensor, optimize=optimize), dtype=dtype, name=name)
      with ops.device(tensor.device):
        return gen_array_ops._zeros_like(tensor, name=name)

    # For now, variant types must be created via zeros_like; as we need to
    # pass the input variant object to the proper zeros callback.

    if (optimize and tensor.shape.is_fully_defined() and
        tensor.dtype != dtypes.variant):
      # We can produce a zeros tensor independent of the value of 'tensor',
      # since the shape is known statically.
      return zeros(tensor.shape, dtype=dtype or tensor.dtype, name=name)

    if dtype is not None and dtype != tensor.dtype and dtype != dtypes.variant:
      return zeros(
          shape_internal(tensor, optimize=optimize), dtype=dtype, name=name)
    else:
      return gen_array_ops._zeros_like(tensor, name=name)


def ones_like(tensor, dtype=None, name=None, optimize=True):
  """Creates a tensor with all elements set to 1.

  Given a single tensor (`tensor`), this operation returns a tensor of the same
  type and shape as `tensor` with all elements set to 1. Optionally, you can
  specify a new type (`dtype`) for the returned tensor.

  For example:

  ```python
  tensor = tf.constant([[1, 2, 3], [4, 5, 6]])
  tf.ones_like(tensor)  # [[1, 1, 1], [1, 1, 1]]
  ```

  Args:
    tensor: A `Tensor`.
    dtype: A type for the returned `Tensor`. Must be `float32`, `float64`,
      `int8`, `uint8`, `int16`, `uint16`, int32`, `int64`,
      `complex64`, `complex128` or `bool`.
    name: A name for the operation (optional).
    optimize: if true, attempt to statically determine the shape of 'tensor'
    and encode it as a constant.

  Returns:
    A `Tensor` with all elements set to 1.
  """
  with ops.name_scope(name, "ones_like", [tensor]) as name:
    tensor = ops.convert_to_tensor(tensor, name="tensor")
    ones_shape = shape_internal(tensor, optimize=optimize)
    if dtype is None:
      dtype = tensor.dtype
    ret = ones(ones_shape, dtype=dtype, name=name)
    if context.in_graph_mode():
      ret.set_shape(tensor.get_shape())
    return ret


def ones(shape, dtype=dtypes.float32, name=None):
  """Creates a tensor with all elements set to 1.

  This operation returns a tensor of type `dtype` with shape `shape` and all
  elements set to 1.

  For example:

  ```python
  tf.ones([2, 3], tf.int32)  # [[1, 1, 1], [1, 1, 1]]
  ```

  Args:
    shape: A list of integers, a tuple of integers, or a 1-D `Tensor` of type
      `int32`.
    dtype: The type of an element in the resulting `Tensor`.
    name: A name for the operation (optional).

  Returns:
    A `Tensor` with all elements set to 1.
  """
  dtype = dtypes.as_dtype(dtype).base_dtype
  with ops.name_scope(name, "ones", [shape]) as name:
    one = True if dtype == dtypes.bool else 1
    if not isinstance(shape, ops.Tensor):
      try:
        # Go through tensor shapes to get int64-if-needed semantics
        shape = constant_op._tensor_shape_tensor_conversion_function(
            tensor_shape.TensorShape(shape))
      except (TypeError, ValueError):
        # Happens when shape is a list with tensor elements
        shape = ops.convert_to_tensor(shape, dtype=dtypes.int32)
    if not shape._shape_tuple():
      shape = reshape(shape, [-1])  # Ensure it's a vector
    output = fill(shape, constant(one, dtype=dtype), name=name)
  assert output.dtype.base_dtype == dtype
  return output


def placeholder(dtype, shape=None, name=None):
  """Inserts a placeholder for a tensor that will be always fed.

  **Important**: This tensor will produce an error if evaluated. Its value must
  be fed using the `feed_dict` optional argument to `Session.run()`,
  `Tensor.eval()`, or `Operation.run()`.

  For example:

  ```python
  x = tf.placeholder(tf.float32, shape=(1024, 1024))
  y = tf.matmul(x, x)

  with tf.Session() as sess:
    print(sess.run(y))  # ERROR: will fail because x was not fed.

    rand_array = np.random.rand(1024, 1024)
    print(sess.run(y, feed_dict={x: rand_array}))  # Will succeed.
  ```

  @compatibility{eager} Placeholders are not compatible with eager execution.

  Args:
    dtype: The type of elements in the tensor to be fed.
    shape: The shape of the tensor to be fed (optional). If the shape is not
      specified, you can feed a tensor of any shape.
    name: A name for the operation (optional).

  Returns:
    A `Tensor` that may be used as a handle for feeding a value, but not
    evaluated directly.

  Raises:
    RuntimeError: if eager execution is enabled
  """
  if context.in_eager_mode():
    raise RuntimeError("tf.placeholder() is not compatible with "
                       "eager execution.")

  return gen_array_ops._placeholder(dtype=dtype, shape=shape, name=name)


# pylint: disable=redefined-outer-name
def _normalize_sparse_shape(shape, name):
  """Returns a tuple of (Tensor or None, rank or None)."""
  if shape is None:
    return (None, None)
  rank = shape.get_shape()[0] if isinstance(shape, ops.Tensor) else len(shape)
  if not isinstance(shape, ops.Tensor) and None in shape:
    return (None, rank)
  return (ops.convert_to_tensor(shape, dtype=dtypes.int64, name=name), rank)


def sparse_placeholder(dtype, shape=None, name=None):
  """Inserts a placeholder for a sparse tensor that will be always fed.

  **Important**: This sparse tensor will produce an error if evaluated.
  Its value must be fed using the `feed_dict` optional argument to
  `Session.run()`, `Tensor.eval()`, or `Operation.run()`.

  For example:

  ```python
  x = tf.sparse_placeholder(tf.float32)
  y = tf.sparse_reduce_sum(x)

  with tf.Session() as sess:
    print(sess.run(y))  # ERROR: will fail because x was not fed.

    indices = np.array([[3, 2, 0], [4, 5, 1]], dtype=np.int64)
    values = np.array([1.0, 2.0], dtype=np.float32)
    shape = np.array([7, 9, 2], dtype=np.int64)
    print(sess.run(y, feed_dict={
      x: tf.SparseTensorValue(indices, values, shape)}))  # Will succeed.
    print(sess.run(y, feed_dict={
      x: (indices, values, shape)}))  # Will succeed.

    sp = tf.SparseTensor(indices=indices, values=values, dense_shape=shape)
    sp_value = sp.eval(session=sess)
    print(sess.run(y, feed_dict={x: sp_value}))  # Will succeed.
  ```

  @compatibility{eager} Placeholders are not compatible with eager execution.

  Args:
    dtype: The type of `values` elements in the tensor to be fed.
    shape: The shape of the tensor to be fed (optional). If the shape is not
      specified, you can feed a sparse tensor of any shape.
    name: A name for prefixing the operations (optional).

  Returns:
    A `SparseTensor` that may be used as a handle for feeding a value, but not
    evaluated directly.

  Raises:
    RuntimeError: if eager execution is enabled
  """
  if context.in_eager_mode():
    raise RuntimeError("tf.placeholder() is not compatible with "
                       "eager execution.")

  shape_name = (name + "/shape") if name is not None else None
  shape, rank = _normalize_sparse_shape(shape, shape_name)
  if shape is None:
    shape = placeholder(dtypes.int64, shape=[rank], name=shape_name)
  return sparse_tensor.SparseTensor(
      values=placeholder(
          dtype,
          shape=[None],
          name=(name + "/values") if name is not None else None),
      indices=placeholder(
          dtypes.int64, shape=[None, rank],
          name=(name + "/indices") if name is not None else None),
      dense_shape=shape)


# pylint: enable=redefined-outer-name


def pad(tensor, paddings, mode="CONSTANT", name=None, constant_values=0):  # pylint: disable=invalid-name
  """Pads a tensor.

  This operation pads a `tensor` according to the `paddings` you specify.
  `paddings` is an integer tensor with shape `[n, 2]`, where n is the rank of
  `tensor`. For each dimension D of `input`, `paddings[D, 0]` indicates how
  many values to add before the contents of `tensor` in that dimension, and
  `paddings[D, 1]` indicates how many values to add after the contents of
  `tensor` in that dimension. If `mode` is "REFLECT" then both `paddings[D, 0]`
  and `paddings[D, 1]` must be no greater than `tensor.dim_size(D) - 1`. If
  `mode` is "SYMMETRIC" then both `paddings[D, 0]` and `paddings[D, 1]` must be
  no greater than `tensor.dim_size(D)`.

  The padded size of each dimension D of the output is:

  `paddings[D, 0] + tensor.dim_size(D) + paddings[D, 1]`

  For example:

  ```python
  t = tf.constant([[1, 2, 3], [4, 5, 6]])
  paddings = tf.constant([[1, 1,], [2, 2]])
  # 'constant_values' is 0.
  # rank of 't' is 2.
  tf.pad(t, paddings, "CONSTANT")  # [[0, 0, 0, 0, 0, 0, 0],
                                   #  [0, 0, 1, 2, 3, 0, 0],
                                   #  [0, 0, 4, 5, 6, 0, 0],
                                   #  [0, 0, 0, 0, 0, 0, 0]]

  tf.pad(t, paddings, "REFLECT")  # [[6, 5, 4, 5, 6, 5, 4],
                                  #  [3, 2, 1, 2, 3, 2, 1],
                                  #  [6, 5, 4, 5, 6, 5, 4],
                                  #  [3, 2, 1, 2, 3, 2, 1]]

  tf.pad(t, paddings, "SYMMETRIC")  # [[2, 1, 1, 2, 3, 3, 2],
                                    #  [2, 1, 1, 2, 3, 3, 2],
                                    #  [5, 4, 4, 5, 6, 6, 5],
                                    #  [5, 4, 4, 5, 6, 6, 5]]
  ```

  Args:
    tensor: A `Tensor`.
    paddings: A `Tensor` of type `int32`.
    mode: One of "CONSTANT", "REFLECT", or "SYMMETRIC" (case-insensitive)
    name: A name for the operation (optional).
    constant_values: In "CONSTANT" mode, the scalar pad value to use. Must be
      same type as `tensor`.

  Returns:
    A `Tensor`. Has the same type as `tensor`.

  Raises:
    ValueError: When mode is not one of "CONSTANT", "REFLECT", or "SYMMETRIC".
  """

  # Convert lower/mixed case to upper for NumPy compatibility
  # NumPy uses all lower-case modes.
  mode = mode.upper()
  if mode == "CONSTANT":
    # TODO(rjryan): Once the forward compatibility period (3 weeks) have passed
    # remove the "Pad" fallback here.
    if constant_values != 0:
      result = gen_array_ops._pad_v2(
          tensor, paddings, constant_values, name=name)
    else:
      result = gen_array_ops._pad(tensor, paddings, name=name)
  elif mode == "REFLECT":
    result = gen_array_ops._mirror_pad(
        tensor, paddings, mode="REFLECT", name=name)
  elif mode == "SYMMETRIC":
    result = gen_array_ops._mirror_pad(
        tensor, paddings, mode="SYMMETRIC", name=name)
  else:
    raise ValueError("Unknown padding mode: %s" % mode)

  # Restore shape information where possible.
  if context.in_graph_mode():
    paddings_constant = tensor_util.constant_value(
        result.op.inputs[1], partial=True)
    input_shape = result.op.inputs[0].shape
    if (input_shape.ndims is not None and not result.shape.is_fully_defined()
        and paddings_constant is not None):
      new_shape = []
      for padding, dim in zip(paddings_constant, input_shape.as_list()):
        if padding is None or dim is None or not all(padding):
          new_shape.append(None)
        else:
          new_shape.append(sum(padding) + dim)
      result.set_shape(new_shape)

  return result


def meshgrid(*args, **kwargs):
  """Broadcasts parameters for evaluation on an N-D grid.

  Given N one-dimensional coordinate arrays `*args`, returns a list `outputs`
  of N-D coordinate arrays for evaluating expressions on an N-D grid.

  Notes:

  `meshgrid` supports cartesian ('xy') and matrix ('ij') indexing conventions.
  When the `indexing` argument is set to 'xy' (the default), the broadcasting
  instructions for the first two dimensions are swapped.

  Examples:

  Calling `X, Y = meshgrid(x, y)` with the tensors

  ```python
  x = [1, 2, 3]
  y = [4, 5, 6]
  X, Y = tf.meshgrid(x, y)
  # X = [[1, 2, 3],
  #      [1, 2, 3],
  #      [1, 2, 3]]
  # Y = [[4, 4, 4],
  #      [5, 5, 5],
  #      [6, 6, 6]]
  ```

  Args:
    *args: `Tensor`s with rank 1.
    **kwargs:
      - indexing: Either 'xy' or 'ij' (optional, default: 'xy').
      - name: A name for the operation (optional).

  Returns:
    outputs: A list of N `Tensor`s with rank N.

  Raises:
    TypeError: When no keyword arguments (kwargs) are passed.
    ValueError: When indexing keyword argument is not one of `xy` or `ij`.
  """

  indexing = kwargs.pop("indexing", "xy")
  name = kwargs.pop("name", "meshgrid")
  if kwargs:
    key = list(kwargs.keys())[0]
    raise TypeError("'{}' is an invalid keyword argument "
                    "for this function".format(key))

  if indexing not in ("xy", "ij"):
    raise ValueError("indexing parameter must be either 'xy' or 'ij'")

  with ops.name_scope(name, "meshgrid", args) as name:
    ndim = len(args)
    s0 = (1,) * ndim

    # Prepare reshape by inserting dimensions with size 1 where needed
    output = []
    for i, x in enumerate(args):
      output.append(reshape(stack(x), (s0[:i] + (-1,) + s0[i + 1::])))
    # Create parameters for broadcasting each tensor to the full size
    shapes = [size(x) for x in args]

    output_dtype = ops.convert_to_tensor(args[0]).dtype.base_dtype

    if indexing == "xy" and ndim > 1:
      output[0] = reshape(output[0], (1, -1) + (1,) * (ndim - 2))
      output[1] = reshape(output[1], (-1, 1) + (1,) * (ndim - 2))
      shapes[0], shapes[1] = shapes[1], shapes[0]

    # TODO(nolivia): improve performance with a broadcast
    mult_fact = ones(shapes, output_dtype)
    return [x * mult_fact for x in output]


NEW_AXIS = -1
SHRINK_AXIS = -2


# PEP-8 naming
# pylint: disable=invalid-name,redefined-outer-name
def _compute_size_of_strided_dim(shrink, spec, size):
  """Computes the size of a single strided slice dimension."""

  unknown = None  # Document what None means here.
  use_full_range = None  # Document other use of None.
  # if this is a shrink axis (i.e. a non-range index)
  # it either will produce an error or return 1
  if shrink:
    return 1
  if size is unknown or size.value is unknown:
    return unknown
  size = size.value
  stride = spec.step
  if stride is not unknown:
    if stride == 0:
      return unknown
    stride = spec.step
    valid_range = [0, size] if stride > 0 else [-1, size - 1]

    # PEP-8 naming
    # pylint: disable=invalid-name
    def canonical(x, c):
      if x is use_full_range:
        return valid_range[c] if stride > 0 else valid_range[(c + 1) & 1]
      else:
        x_fwd = size + x if x < 0 else x  # make negative indices positive
        return max(valid_range[0], min(valid_range[1], x_fwd))

    begin = canonical(spec.start, 0)
    end = canonical(spec.stop, 1)
    interval_length = end - begin
    if interval_length == 0 or ((interval_length < 0) != (stride < 0)):
      return 0
    else:
      remainder = 1 if interval_length % stride != 0 else 0
      return interval_length // stride + remainder
  else:
    return unknown  # unknown because stride is unknown


def _TileGradShape(op):
  """Shape function for the TileGrad op."""
  multiples_shape = op.inputs[1].get_shape().with_rank(1)
  input_shape = op.inputs[0].get_shape().with_rank(multiples_shape[0])
  # NOTE(mrry): Represent `multiples` as a `TensorShape` because (i)
  # it is a vector of non-negative integers, and (ii) doing so allows
  # us to handle partially-known multiples.
  multiples = tensor_util.constant_value_as_shape(op.inputs[1]).with_rank(
      input_shape.ndims)
  if multiples.ndims is None:
    return [tensor_shape.unknown_shape()]
  else:
    output_dims = []
    for dim, multiple in zip(input_shape.dims, multiples.dims):
      output_dims.append(dim // multiple)
    return [tensor_shape.TensorShape(output_dims)]


def edit_distance(hypothesis, truth, normalize=True, name="edit_distance"):
  """Computes the Levenshtein distance between sequences.

  This operation takes variable-length sequences (`hypothesis` and `truth`),
  each provided as a `SparseTensor`, and computes the Levenshtein distance.
  You can normalize the edit distance by length of `truth` by setting
  `normalize` to true.

  For example, given the following input:

  ```python
  # 'hypothesis' is a tensor of shape `[2, 1]` with variable-length values:
  #   (0,0) = ["a"]
  #   (1,0) = ["b"]
  hypothesis = tf.SparseTensor(
      [[0, 0, 0],
       [1, 0, 0]],
      ["a", "b"],
      (2, 1, 1))

  # 'truth' is a tensor of shape `[2, 2]` with variable-length values:
  #   (0,0) = []
  #   (0,1) = ["a"]
  #   (1,0) = ["b", "c"]
  #   (1,1) = ["a"]
  truth = tf.SparseTensor(
      [[0, 1, 0],
       [1, 0, 0],
       [1, 0, 1],
       [1, 1, 0]],
      ["a", "b", "c", "a"],
      (2, 2, 2))

  normalize = True
  ```

  This operation would return the following:

  ```python
  # 'output' is a tensor of shape `[2, 2]` with edit distances normalized
  # by 'truth' lengths.
  output ==> [[inf, 1.0],  # (0,0): no truth, (0,1): no hypothesis
             [0.5, 1.0]]  # (1,0): addition, (1,1): no hypothesis
  ```

  Args:
    hypothesis: A `SparseTensor` containing hypothesis sequences.
    truth: A `SparseTensor` containing truth sequences.
    normalize: A `bool`. If `True`, normalizes the Levenshtein distance by
      length of `truth.`
    name: A name for the operation (optional).

  Returns:
    A dense `Tensor` with rank `R - 1`, where R is the rank of the
    `SparseTensor` inputs `hypothesis` and `truth`.

  Raises:
    TypeError: If either `hypothesis` or `truth` are not a `SparseTensor`.
  """
  if not isinstance(hypothesis, (sparse_tensor.SparseTensor,
                                 sparse_tensor.SparseTensorValue)):
    raise TypeError("Hypothesis must be a SparseTensor.")
  if not isinstance(truth, (sparse_tensor.SparseTensor,
                            sparse_tensor.SparseTensorValue)):
    raise TypeError("Truth must be a SparseTensor.")

  return gen_array_ops._edit_distance(
      hypothesis.indices,
      hypothesis.values,
      hypothesis.dense_shape,
      truth.indices,
      truth.values,
      truth.dense_shape,
      normalize=normalize,
      name=name)


@ops.RegisterGradient("FakeQuantWithMinMaxArgs")
def _FakeQuantWithMinMaxArgsGradient(op, grad):
  """Gradient for FakeQuantWithMinMaxArgs op."""
  return fake_quant_with_min_max_args_gradient(
      grad,
      op.inputs[0],
      min=op.get_attr("min"),
      max=op.get_attr("max"),
      num_bits=op.get_attr("num_bits"),
      narrow_range=op.get_attr("narrow_range"))


@ops.RegisterGradient("FakeQuantWithMinMaxVars")
def _FakeQuantWithMinMaxVarsGradient(op, grad):
  """Gradient for FakeQuantWithMinMaxVars op."""
  return fake_quant_with_min_max_vars_gradient(
      grad,
      op.inputs[0],
      op.inputs[1],
      op.inputs[2],
      num_bits=op.get_attr("num_bits"),
      narrow_range=op.get_attr("narrow_range"))


@ops.RegisterGradient("FakeQuantWithMinMaxVarsPerChannel")
def _FakeQuantWithMinMaxVarsPerChannelGradient(op, grad):
  """Gradient for FakeQuantWithMinMaxVarsPerChannel op."""
  return fake_quant_with_min_max_vars_per_channel_gradient(
      grad,
      op.inputs[0],
      op.inputs[1],
      op.inputs[2],
      num_bits=op.get_attr("num_bits"),
      narrow_range=op.get_attr("narrow_range"))


def required_space_to_batch_paddings(input_shape,
                                     block_shape,
                                     base_paddings=None,
                                     name=None):
  """Calculate padding required to make block_shape divide input_shape.

  This function can be used to calculate a suitable paddings argument for use
  with space_to_batch_nd and batch_to_space_nd.

  Args:
    input_shape: int32 Tensor of shape [N].
    block_shape: int32 Tensor of shape [N].
    base_paddings: Optional int32 Tensor of shape [N, 2].  Specifies the minimum
      amount of padding to use.  All elements must be >= 0.  If not specified,
      defaults to 0.
    name: string.  Optional name prefix.

  Returns:
    (paddings, crops), where:

    `paddings` and `crops` are int32 Tensors of rank 2 and shape [N, 2]
    satisfying:

        paddings[i, 0] = base_paddings[i, 0].
        0 <= paddings[i, 1] - base_paddings[i, 1] < block_shape[i]
        (input_shape[i] + paddings[i, 0] + paddings[i, 1]) % block_shape[i] == 0

        crops[i, 0] = 0
        crops[i, 1] = paddings[i, 1] - base_paddings[i, 1]

  Raises: ValueError if called with incompatible shapes.
  """
  with ops.name_scope(name, "required_space_to_batch_paddings",
                      [input_shape, block_shape]):
    input_shape = ops.convert_to_tensor(
        input_shape, dtype=dtypes.int32, name="input_shape")
    block_shape = ops.convert_to_tensor(
        block_shape, dtype=dtypes.int32, name="block_shape")

    block_shape.get_shape().assert_is_fully_defined()
    block_shape.get_shape().assert_has_rank(1)
    num_block_dims = block_shape.get_shape()[0].value
    if num_block_dims == 0:
      return zeros([0, 2], dtypes.int32), zeros([0, 2], dtypes.int32)

    input_shape.get_shape().assert_is_compatible_with([num_block_dims])

    if base_paddings is not None:
      base_paddings = ops.convert_to_tensor(
          base_paddings, dtype=dtypes.int32, name="base_paddings")
      base_paddings.get_shape().assert_is_compatible_with([num_block_dims, 2])
    else:
      base_paddings = zeros([num_block_dims, 2], dtypes.int32)

    const_block_shape = tensor_util.constant_value(block_shape)
    const_input_shape = tensor_util.constant_value(input_shape)
    const_base_paddings = tensor_util.constant_value(base_paddings)
    if (const_block_shape is not None and const_input_shape is not None and
        const_base_paddings is not None):
      block_shape = const_block_shape
      input_shape = const_input_shape
      base_paddings = const_base_paddings

    # Use same expression for both constant and non-constant case.
    pad_start = base_paddings[:, 0]
    orig_pad_end = base_paddings[:, 1]
    full_input_shape = input_shape + pad_start + orig_pad_end
    pad_end_extra = (block_shape - full_input_shape % block_shape) % block_shape
    pad_end = orig_pad_end + pad_end_extra

    result_paddings = stack(
        [[pad_start[i], pad_end[i]] for i in range(num_block_dims)],
        name="paddings")
    result_crops = stack(
        [[0, pad_end_extra[i]] for i in range(num_block_dims)], name="crops")
    return result_paddings, result_crops


def space_to_batch(input, paddings, block_size, name=None):  # pylint: disable=redefined-builtin
  result = space_to_batch_nd(
      input,
      paddings=paddings,
      block_shape=np.array([block_size, block_size], dtype=np.int64),
      name=name)
  result.set_shape(result.get_shape().with_rank(4))
  return result


space_to_batch.__doc__ = gen_array_ops._space_to_batch.__doc__


def space_to_depth(input, block_size, name=None, data_format="NHWC"):  # pylint: disable=redefined-builtin
  return gen_array_ops.space_to_depth(input, block_size, data_format, name=name)


space_to_depth.__doc__ = gen_array_ops.space_to_depth.__doc__


def depth_to_space(input, block_size, name=None, data_format="NHWC"):  # pylint: disable=redefined-builtin
  return gen_array_ops.depth_to_space(input, block_size, data_format, name=name)


depth_to_space.__doc__ = gen_array_ops.depth_to_space.__doc__


def batch_to_space(input, crops, block_size, name=None):  # pylint: disable=redefined-builtin
  result = batch_to_space_nd(
      input,
      crops=crops,
      block_shape=np.array([block_size, block_size], dtype=np.int64),
      name=name)
  result.set_shape(result.get_shape().with_rank(4))
  return result


batch_to_space.__doc__ = gen_array_ops._batch_to_space.__doc__


def one_hot(indices,
            depth,
            on_value=None,
            off_value=None,
            axis=None,
            dtype=None,
            name=None):
  """Returns a one-hot tensor.

  The locations represented by indices in `indices` take value `on_value`,
  while all other locations take value `off_value`.

  `on_value` and `off_value` must have matching data types. If `dtype` is also
  provided, they must be the same data type as specified by `dtype`.

  If `on_value` is not provided, it will default to the value `1` with type
  `dtype`

  If `off_value` is not provided, it will default to the value `0` with type
  `dtype`

  If the input `indices` is rank `N`, the output will have rank `N+1`. The
  new axis is created at dimension `axis` (default: the new axis is appended
  at the end).

  If `indices` is a scalar the output shape will be a vector of length `depth`

  If `indices` is a vector of length `features`, the output shape will be:

  ```
    features x depth if axis == -1
    depth x features if axis == 0
  ```

  If `indices` is a matrix (batch) with shape `[batch, features]`, the output
  shape will be:

  ```
    batch x features x depth if axis == -1
    batch x depth x features if axis == 1
    depth x batch x features if axis == 0
  ```

  If `dtype` is not provided, it will attempt to assume the data type of
  `on_value` or `off_value`, if one or both are passed in. If none of
  `on_value`, `off_value`, or `dtype` are provided, `dtype` will default to the
  value `tf.float32`.

  Note: If a non-numeric data type output is desired (`tf.string`, `tf.bool`,
  etc.), both `on_value` and `off_value` _must_ be provided to `one_hot`.

  For example:

  ```python
  indices = [0, 1, 2]
  depth = 3
  tf.one_hot(indices, depth)  # output: [3 x 3]
  # [[1., 0., 0.],
  #  [0., 1., 0.],
  #  [0., 0., 1.]]

  indices = [0, 2, -1, 1]
  depth = 3
  tf.one_hot(indices, depth,
             on_value=5.0, off_value=0.0,
             axis=-1)  # output: [4 x 3]
  # [[5.0, 0.0, 0.0],  # one_hot(0)
  #  [0.0, 0.0, 5.0],  # one_hot(2)
  #  [0.0, 0.0, 0.0],  # one_hot(-1)
  #  [0.0, 5.0, 0.0]]  # one_hot(1)

  indices = [[0, 2], [1, -1]]
  depth = 3
  tf.one_hot(indices, depth,
             on_value=1.0, off_value=0.0,
             axis=-1)  # output: [2 x 2 x 3]
  # [[[1.0, 0.0, 0.0],   # one_hot(0)
  #   [0.0, 0.0, 1.0]],  # one_hot(2)
  #  [[0.0, 1.0, 0.0],   # one_hot(1)
  #   [0.0, 0.0, 0.0]]]  # one_hot(-1)
  ```

  Args:
    indices: A `Tensor` of indices.
    depth: A scalar defining the depth of the one hot dimension.
    on_value: A scalar defining the value to fill in output when `indices[j]
      = i`. (default: 1)
    off_value: A scalar defining the value to fill in output when `indices[j]
      != i`. (default: 0)
    axis: The axis to fill (default: -1, a new inner-most axis).
    dtype: The data type of the output tensor.
    name: A name for the operation (optional).

  Returns:
    output: The one-hot tensor.

  Raises:
    TypeError: If dtype of either `on_value` or `off_value` don't match `dtype`
    TypeError: If dtype of `on_value` and `off_value` don't match one another
  """
  with ops.name_scope(name, "one_hot",
                      [indices, depth, on_value, off_value, axis,
                       dtype]) as name:
    on_exists = on_value is not None
    off_exists = off_value is not None

    on_dtype = (ops.convert_to_tensor(on_value).dtype.base_dtype if on_exists
                else None)
    off_dtype = (ops.convert_to_tensor(off_value).dtype.base_dtype if off_exists
                 else None)

    if on_exists or off_exists:
      if dtype is not None:
        # Ensure provided on_value and/or off_value match dtype
        if on_exists and on_dtype != dtype:
          raise TypeError("dtype {0} of on_value does not match "
                          "dtype parameter {1}".format(on_dtype, dtype))
        if off_exists and off_dtype != dtype:
          raise TypeError("dtype {0} of off_value does not match "
                          "dtype parameter {1}".format(off_dtype, dtype))
      else:
        # dtype not provided: automatically assign it
        dtype = on_dtype if on_exists else off_dtype
    elif dtype is None:
      # None of on_value, off_value, or dtype provided. Default dtype to float32
      dtype = dtypes.float32

    if not on_exists:
      # on_value not provided: assign to value 1 of type dtype
      on_value = ops.convert_to_tensor(1, dtype, name="on_value")
      on_dtype = dtype
    if not off_exists:
      # off_value not provided: assign to value 0 of type dtype
      off_value = ops.convert_to_tensor(0, dtype, name="off_value")
      off_dtype = dtype

    if on_dtype != off_dtype:
      raise TypeError("dtype {0} of on_value does not match "
                      "dtype {1} of off_value".format(on_dtype, off_dtype))

    return gen_array_ops._one_hot(indices, depth, on_value, off_value, axis,
                                  name)


def _all_dimensions(x):
  """Returns a 1D-tensor listing all dimensions in x."""
  # Fast path: avoid creating Rank and Range ops if ndims is known.
  if isinstance(x, ops.Tensor) and x.get_shape().ndims is not None:
    return constant_op.constant(
        np.arange(x.get_shape().ndims), dtype=dtypes.int32)
  if (isinstance(x, sparse_tensor.SparseTensor) and
      x.dense_shape.get_shape().is_fully_defined()):
    r = x.dense_shape.get_shape()[0].value  # sparse.dense_shape is 1-D.
    return constant_op.constant(np.arange(r), dtype=dtypes.int32)

  # Otherwise, we rely on Range and Rank to do the right thing at run-time.
  return range(0, rank(x))


def sequence_mask(lengths, maxlen=None, dtype=dtypes.bool, name=None):
  """Returns a mask tensor representing the first N positions of each cell.

  If `lengths` has shape `[d_1, d_2, ..., d_n]` the resulting tensor `mask` has
  dtype `dtype` and shape `[d_1, d_2, ..., d_n, maxlen]`, with

  ```
  mask[i_1, i_2, ..., i_n, j] = (j < lengths[i_1, i_2, ..., i_n])
  ```

  Examples:

  ```python
  tf.sequence_mask([1, 3, 2], 5)  # [[True, False, False, False, False],
                                  #  [True, True, True, False, False],
                                  #  [True, True, False, False, False]]

  tf.sequence_mask([[1, 3],[2,0]])  # [[[True, False, False],
                                    #   [True, True, True]],
                                    #  [[True, True, False],
                                    #   [False, False, False]]]
  ```

  Args:
    lengths: integer tensor, all its values <= maxlen.
    maxlen: scalar integer tensor, size of last dimension of returned tensor.
      Default is the maximum value in `lengths`.
    dtype: output type of the resulting tensor.
    name: name of the op.
  Returns:
    A mask tensor of shape `lengths.shape + (maxlen,)`, cast to specified dtype.
  Raises:
    ValueError: if `maxlen` is not a scalar.
  """
  with ops.name_scope(name, "SequenceMask", [lengths, maxlen]):
    lengths = ops.convert_to_tensor(lengths)

    if maxlen is None:
      maxlen = gen_math_ops._max(lengths, _all_dimensions(lengths))
    else:
      maxlen = ops.convert_to_tensor(maxlen)
    if maxlen.get_shape().ndims != 0:
      raise ValueError("maxlen must be scalar for sequence_mask")

    # The basic idea is to compare a range row vector of size maxlen:
    # [0, 1, 2, 3, 4]
    # to length as a matrix with 1 column: [[1], [3], [2]].
    # Because of broadcasting on both arguments this comparison results
    # in a matrix of size (len(lengths), maxlen)
    row_vector = gen_math_ops._range(
        constant(0, maxlen.dtype), maxlen, constant(1, maxlen.dtype))
    # Since maxlen >= max(lengths), it is safe to use maxlen as a cast
    # authoritative type. Whenever maxlen fits into tf.int32, so do the lengths.
    matrix = gen_math_ops.cast(expand_dims(lengths, -1), maxlen.dtype)
    result = row_vector < matrix

    if dtype is None or result.dtype.base_dtype == dtype.base_dtype:
      return result
    else:
      return gen_math_ops.cast(result, dtype)


def squeeze(input, axis=None, name=None, squeeze_dims=None):
  # pylint: disable=redefined-builtin
  """Removes dimensions of size 1 from the shape of a tensor.

  Given a tensor `input`, this operation returns a tensor of the same type with
  all dimensions of size 1 removed. If you don't want to remove all size 1
  dimensions, you can remove specific size 1 dimensions by specifying
  `axis`.

  For example:

  ```python
  # 't' is a tensor of shape [1, 2, 1, 3, 1, 1]
  tf.shape(tf.squeeze(t))  # [2, 3]
  ```

  Or, to remove specific size 1 dimensions:

  ```python
  # 't' is a tensor of shape [1, 2, 1, 3, 1, 1]
  tf.shape(tf.squeeze(t, [2, 4]))  # [1, 2, 3, 1]
  ```

  Args:
    input: A `Tensor`. The `input` to squeeze.
    axis: An optional list of `ints`. Defaults to `[]`.
      If specified, only squeezes the dimensions listed. The dimension
      index starts at 0. It is an error to squeeze a dimension that is not 1.
      Must be in the range `[-rank(input), rank(input))`.
    name: A name for the operation (optional).
    squeeze_dims: Deprecated keyword argument that is now axis.

  Returns:
    A `Tensor`. Has the same type as `input`.
    Contains the same data as `input`, but has one or more dimensions of
    size 1 removed.

  Raises:
    ValueError: When both `squeeze_dims` and `axis` are specified.
  """
  if squeeze_dims is not None:
    if axis is not None:
      raise ValueError("Cannot specify both 'squeeze_dims' and 'axis'")
    axis = squeeze_dims
  if np.isscalar(axis):
    axis = [axis]
  return gen_array_ops._squeeze(input, axis, name)


def where(condition, x=None, y=None, name=None):
  """Return the elements, either from `x` or `y`, depending on the `condition`.

  If both `x` and `y` are None, then this operation returns the coordinates of
  true elements of `condition`.  The coordinates are returned in a 2-D tensor
  where the first dimension (rows) represents the number of true elements, and
  the second dimension (columns) represents the coordinates of the true
  elements. Keep in mind, the shape of the output tensor can vary depending on
  how many true values there are in input. Indices are output in row-major
  order.

  If both non-None, `x` and `y` must have the same shape.
  The `condition` tensor must be a scalar if `x` and `y` are scalar.
  If `x` and `y` are vectors of higher rank, then `condition` must be either a
  vector with size matching the first dimension of `x`, or must have the same
  shape as `x`.

  The `condition` tensor acts as a mask that chooses, based on the value at each
  element, whether the corresponding element / row in the output should be taken
  from `x` (if true) or `y` (if false).

  If `condition` is a vector and `x` and `y` are higher rank matrices, then it
  chooses which row (outer dimension) to copy from `x` and `y`. If `condition`
  has the same shape as `x` and `y`, then it chooses which element to copy from
  `x` and `y`.

  Args:
    condition: A `Tensor` of type `bool`
    x: A Tensor which may have the same shape as `condition`. If `condition` is
      rank 1, `x` may have higher rank, but its first dimension must match the
      size of `condition`.
    y: A `tensor` with the same shape and type as `x`.
    name: A name of the operation (optional)

  Returns:
    A `Tensor` with the same type and shape as `x`, `y` if they are non-None.
    A `Tensor` with shape `(num_true, dim_size(condition))`.

  Raises:
    ValueError: When exactly one of `x` or `y` is non-None.
  """
  if x is None and y is None:
    with ops.name_scope(name, "Where", [condition]) as name:
      condition = ops.convert_to_tensor(
          condition, preferred_dtype=dtypes.bool, name="condition")
      return gen_array_ops.where(condition=condition, name=name)
  elif x is not None and y is not None:
    return gen_math_ops._select(condition=condition, x=x, y=y, name=name)
  else:
    raise ValueError("x and y must both be non-None or both be None.")


def reverse(tensor, axis, name=None):
  return gen_array_ops.reverse_v2(tensor, axis, name)


reverse.__doc__ = gen_array_ops.reverse_v2.__doc__


# pylint: disable=redefined-builtin
def reverse_sequence(input,
                     seq_lengths,
                     seq_axis=None,
                     batch_axis=None,
                     name=None,
                     seq_dim=None,
                     batch_dim=None):
  seq_axis = deprecation.deprecated_argument_lookup("seq_axis", seq_axis,
                                                    "seq_dim", seq_dim)
  batch_axis = deprecation.deprecated_argument_lookup("batch_axis", batch_axis,
                                                      "batch_dim", batch_dim)
  return gen_array_ops.reverse_sequence(
      input=input,
      seq_lengths=seq_lengths,
      seq_dim=seq_axis,
      batch_dim=batch_axis,
      name=name)


# pylint: enable=redefined-builtin

reverse_sequence.__doc__ = deprecation.rewrite_argument_docstring(
    deprecation.rewrite_argument_docstring(
        gen_array_ops.reverse_sequence.__doc__, "batch_dim", "batch_axis"),
    "seq_dim", "seq_axis")


def gather(params, indices, validate_indices=None, name=None, axis=0):
  # TODO(rjryan): Remove "Gather" creation in favor of GatherV2 once the forward
  # compatibility 3 week period has passed.
  if axis == 0:
    return gen_array_ops.gather(
        params, indices, validate_indices=validate_indices, name=name)
  else:
    return gen_array_ops.gather_v2(params, indices, axis, name=name)


gather.__doc__ = gen_array_ops.gather_v2.__doc__


# Define quantize_v2 here in order to make name the second-to-last attribute,
# because round_mode was added later.
@deprecation.deprecated(
    "2017-10-25",
    "`tf.quantize_v2` is deprecated, please use `tf.quantize` instead.")
def quantize_v2(input,  # pylint: disable=redefined-builtin
                min_range,
                max_range,
                T,
                mode="MIN_COMBINED",
                name=None,
                round_mode="HALF_AWAY_FROM_ZERO"):
  return gen_array_ops.quantize_v2(input,
                                   min_range,
                                   max_range,
                                   T=T,
                                   mode=mode,
                                   name=name,
                                   round_mode=round_mode)


quantize_v2.__doc__ = """Please use `tf.quantize` instead."""


# We want to expose tf.quantize instead of tf.quantize_v2; we can deprecate
# tf.quantize_v2 in next version of TensorFlow.
def quantize(input,  # pylint: disable=redefined-builtin
             min_range,
             max_range,
             T,
             mode="MIN_COMBINED",
             round_mode="HALF_AWAY_FROM_ZERO",
             name=None):
  return gen_array_ops.quantize_v2(
      input,
      min_range,
      max_range,
      T,
      mode=mode,
      round_mode=round_mode,
      name=name)


quantize.__doc__ = gen_array_ops.quantize_v2.__doc__<|MERGE_RESOLUTION|>--- conflicted
+++ resolved
@@ -1280,14 +1280,6 @@
 
 
 def unique(x, out_idx=dtypes.int32, name=None):
-<<<<<<< HEAD
-  # TODO (yongtang): switch to v2 once API deprecation
-  # period (3 weeks) pass.
-  # TODO (yongtang): The documentation should also
-  # be updated when switch  to v2.
-  return gen_array_ops._unique(x, out_idx, name)
-
-=======
   # TODO(yongtang): switch to v2 once API deprecation
   # period (3 weeks) pass.
   # TODO(yongtang): The documentation should also
@@ -1295,7 +1287,6 @@
   return gen_array_ops._unique(x, out_idx, name)
 
 
->>>>>>> 5c080afd
 unique.__doc__ = gen_array_ops._unique.__doc__
 
 
