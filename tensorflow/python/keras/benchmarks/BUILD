# Description:
#   Implementation of Keras benchmarks.

load("//tensorflow:tensorflow.bzl", "cuda_py_test")

package(
    default_visibility = ["//visibility:public"],
    licenses = ["notice"],  # Apache 2.0
)

exports_files(["LICENSE"])

# To run CPU benchmarks:
#   bazel run -c opt benchmarks_test -- --benchmarks=.

# To run GPU benchmarks:
#   bazel run --config=cuda -c opt --copt="-mavx" benchmarks_test -- \
#     --benchmarks=.

# To run a subset of benchmarks using --benchmarks flag.
# --benchmarks: the list of benchmarks to run. The specified value is interpreted
# as a regular expression and any benchmark whose name contains a partial match
# to the regular expression is executed.
# e.g. --benchmarks=".*lstm*." will run all lstm layer related benchmarks.

# Add all benchmarks related utils here for pip testing dependencis.
py_library(
    name = "keras_benchmark_lib_pip",
    deps = [
        ":benchmark_util",
        "//tensorflow/python/keras/benchmarks/saved_model_benchmarks:saved_model_benchmark_util",
    ],
)

py_test(
    name = "keras_cpu_benchmark_test",
    size = "large",
    srcs = ["keras_cpu_benchmark_test.py"],
    python_version = "PY3",
    tags = [
        "no_pip",  # b/161253163
        "no_windows",  # b/160628318
    ],
    deps = [
        ":benchmark_util",
        "//tensorflow:tensorflow_py",
        "//third_party/py/numpy",
    ],
)

cuda_py_test(
    name = "eager_microbenchmarks_test",
    size = "medium",
    srcs = ["eager_microbenchmarks_test.py"],
    python_version = "PY3",
    tags = [
        "no_oss_py38",  # b/160170347
        "no_windows",  # b/160269052
    ],
    deps = [
        "//tensorflow:tensorflow_py",
    ],
)

cuda_py_test(
    name = "model_components_benchmarks_test",
    srcs = ["model_components_benchmarks_test.py"],
    python_version = "PY3",
    deps = [
        "//tensorflow:tensorflow_py",
    ],
)

py_library(
    name = "benchmark_util",
    srcs = ["benchmark_util.py"],
    deps = [
        "//tensorflow:tensorflow_py",
        "//third_party/py/numpy",
    ],
)

py_test(
    name = "bidirectional_lstm_benchmark_test",
    size = "medium",
    srcs = ["keras_examples_benchmarks/bidirectional_lstm_benchmark_test.py"],
    python_version = "PY3",
<<<<<<< HEAD
=======
    tags = [
        "no_pip",  # b/161253163
        "no_windows",  # b/160628318
    ],
>>>>>>> 0d24c141
    deps = [
        ":benchmark_util",
        "//tensorflow:tensorflow_py",
    ],
)

py_test(
    name = "text_classification_transformer_benchmark_test",
    size = "medium",
    srcs = ["keras_examples_benchmarks/text_classification_transformer_benchmark_test.py"],
    python_version = "PY3",
    deps = [
        ":benchmark_util",
        "//tensorflow:tensorflow_py",
    ],
)<|MERGE_RESOLUTION|>--- conflicted
+++ resolved
@@ -85,13 +85,6 @@
     size = "medium",
     srcs = ["keras_examples_benchmarks/bidirectional_lstm_benchmark_test.py"],
     python_version = "PY3",
-<<<<<<< HEAD
-=======
-    tags = [
-        "no_pip",  # b/161253163
-        "no_windows",  # b/160628318
-    ],
->>>>>>> 0d24c141
     deps = [
         ":benchmark_util",
         "//tensorflow:tensorflow_py",
