--- conflicted
+++ resolved
@@ -46,14 +46,8 @@
 
 ## Running the Demo
 
-<<<<<<< HEAD
-Once the app is installed it can be started via the "TF Classify" and
-"TF Detect" and icons, which have the orange TensorFlow logo 
-(<img src="res/drawable-mdpi/ic_launcher.png" width="20">) as their icon.
-=======
 Once the app is installed it can be started via the "TF Classify", "TF Detect"
 and "TF Stylize" icons, which have the orange TensorFlow logo as their icon.
->>>>>>> 2bfb7000
 
 While running the activities, pressing the volume keys on your device will
 toggle debug visualizations on/off, rendering additional info to the screen
